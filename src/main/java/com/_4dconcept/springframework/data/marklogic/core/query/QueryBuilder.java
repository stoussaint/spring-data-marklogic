--- conflicted
+++ resolved
@@ -18,11 +18,10 @@
 import com._4dconcept.springframework.data.marklogic.MarklogicCollectionUtils;
 import com._4dconcept.springframework.data.marklogic.MarklogicUtils;
 import com._4dconcept.springframework.data.marklogic.core.MarklogicOperationOptions;
-import com._4dconcept.springframework.data.marklogic.core.MarklogicOperations;
 import com._4dconcept.springframework.data.marklogic.core.mapping.MarklogicMappingContext;
 import com._4dconcept.springframework.data.marklogic.core.mapping.MarklogicPersistentEntity;
 import com._4dconcept.springframework.data.marklogic.core.mapping.MarklogicPersistentProperty;
-import org.springframework.dao.TypeMismatchDataAccessException;
+import com.sun.istack.internal.Nullable;
 import org.springframework.data.domain.Example;
 import org.springframework.data.domain.Pageable;
 import org.springframework.data.domain.Sort;
@@ -30,32 +29,16 @@
 import org.springframework.data.mapping.PropertyHandler;
 import org.springframework.data.mapping.context.MappingContext;
 import org.springframework.data.util.TypeInformation;
-<<<<<<< HEAD
 import org.springframework.expression.Expression;
-import org.springframework.expression.ParserContext;
 import org.springframework.expression.common.LiteralExpression;
-import org.springframework.expression.spel.standard.SpelExpressionParser;
-import org.springframework.lang.Nullable;
-=======
->>>>>>> 16568ad9
 import org.springframework.util.Assert;
 
-<<<<<<< HEAD
-import java.util.ArrayList;
-import java.util.Arrays;
-import java.util.Collection;
-import java.util.List;
-import java.util.Optional;
-import java.util.Stack;
-=======
-import java.util.ArrayDeque;
 import java.util.ArrayList;
 import java.util.Arrays;
 import java.util.Collection;
 import java.util.Deque;
 import java.util.List;
 import java.util.Optional;
->>>>>>> 16568ad9
 import java.util.stream.Collectors;
 import java.util.stream.StreamSupport;
 
@@ -67,24 +50,28 @@
  */
 public class QueryBuilder {
 
-<<<<<<< HEAD
-    private static final SpelExpressionParser PARSER = new SpelExpressionParser();
-    private @Nullable
-    Class<?> type;
-    private @Nullable
-    Example example;
-    private @Nullable
-    Sort sort;
-    private @Nullable
-    Pageable pageable;
-    private MappingContext<? extends MarklogicPersistentEntity<?>, MarklogicPersistentProperty> mappingContext = new MarklogicMappingContext();
-    private MarklogicOperationOptions options = new MarklogicOperationOptions() {
+    @Nullable
+    private Class<?> type;
+
+    @Nullable
+    private Example example;
+
+    @Nullable
+    private Sort sort;
+
+    @Nullable
+    private Pageable pageable;
+
+    private MappingContext<? extends MarklogicPersistentEntity<?>, MarklogicPersistentProperty> mappingContext;
+
+    private MarklogicOperationOptions options = new MarklogicOperationOptions() {};
+
+    private MarklogicCollectionUtils marklogicCollectionUtils = new MarklogicCollectionUtils() {
     };
 
-    public QueryBuilder() {}
-
-    public QueryBuilder(MarklogicOperations marklogicOperations) {
-        this.mappingContext = marklogicOperations.getConverter().getMappingContext();
+    @SuppressWarnings("WeakerAccess") // Authorize client to use a default mapping context
+    public QueryBuilder() {
+        this.mappingContext = new MarklogicMappingContext();
     }
 
     /**
@@ -101,338 +88,178 @@
             return null;
         }
 
-        Expression expression = PARSER.parseExpression(urlPattern, ParserContext.TEMPLATE_EXPRESSION);
-
-        return expression instanceof LiteralExpression ? null : expression;
-=======
-    private Class<?> type;
-    private Example example;
-    private Sort sort;
-    private Pageable pageable;
-
-    private MappingContext<? extends MarklogicPersistentEntity<?>, MarklogicPersistentProperty> mappingContext;
-
-    private MarklogicOperationOptions options = new MarklogicOperationOptions() {};
-
-    private MarklogicCollectionUtils marklogicCollectionUtils = new MarklogicCollectionUtils() {};
-
-    @SuppressWarnings("WeakerAccess") // Authorize client to use a default mapping context
-    public QueryBuilder() {
-        this.mappingContext = new MarklogicMappingContext();
-    }
-
-    public QueryBuilder(MappingContext<? extends MarklogicPersistentEntity<?>, MarklogicPersistentProperty> mappingContext) {
-        this.mappingContext = mappingContext;
->>>>>>> 16568ad9
-    }
-
-    public QueryBuilder ofType(Class<?> type) {
-        Assert.isNull(example, "Query by example or by type are mutually exclusive");
-        this.type = type;
-        return this;
-    }
-
-    public QueryBuilder alike(Example example) {
-        Assert.isNull(type, "Query by example or by type are mutually exclusive");
-        this.example = example;
-        return this;
-    }
-
-    public QueryBuilder with(Sort sort) {
-        this.sort = sort;
-        return this;
-    }
-
-    public QueryBuilder with(Pageable pageable) {
-        this.pageable = pageable;
-        return this;
-    }
-
-    public QueryBuilder options(MarklogicOperationOptions options) {
-        this.options = options;
-        return this;
-    }
-
-    public Query build() {
-        Query query = new Query();
-
-<<<<<<< HEAD
-
-        String collection = buildTargetCollection();
-        if (collection != null) {
-            query.setCollection(collection);
-        }
-
-        if (example != null) {
-            Criteria criteria = prepareCriteria(example);
-            if (criteria != null) {
-                query.setCriteria(criteria);
-            }
-=======
-        query.setCollection(MarklogicUtils.expandsExpression(determinePrincipalCollection(), determineTargetClass()));
-
-        if (example != null) {
-            query.setCriteria(buildCriteriaFromEntityProperties(example.getProbe()));
->>>>>>> 16568ad9
-        }
-
-        if (sort != null) {
-            query.setSortCriteria(prepareSortCriteria(sort));
-        } else if (pageable != null) {
-            query.setSortCriteria(prepareSortCriteria(pageable.getSort()));
-            query.setSkip(pageable.getOffset());
-            query.setLimit(pageable.getPageSize());
-        }
-
-        return query;
-    }
-
-<<<<<<< HEAD
-    private List<SortCriteria> prepareSortCriteria(Sort sort) {
-        Class<?> targetType = example != null ? example.getProbeType() : options.entityClass();
-        Assert.notNull(targetType, "Query needs a explicit type to resolve sort order");
-
-        return buildSortCriteria(sort, retrievePersistentEntity(targetType));
-    }
-
-    @Nullable
-    private Criteria prepareCriteria(Example example) {
-        return buildCriteria(example.getProbe(), retrievePersistentEntity(example.getProbeType()));
-    }
-
-    @Nullable
-    private Criteria buildCriteria(Object bean, MarklogicPersistentEntity<?> entity) {
-        Stack<Criteria> stack = new Stack<>();
-=======
-    private String determinePrincipalCollection() {
-        if (options.defaultCollection() != null) {
-            return options.defaultCollection();
-        } else {
-            Class<?> targetClass = determineTargetClass();
-            return targetClass != null ? mappingContext.getPersistentEntity(targetClass).getDefaultCollection() : null;
-        }
-    }
+        public QueryBuilder ofType (Class < ? > type){
+            Assert.isNull(example, "Query by example or by type are mutually exclusive");
+            this.type = type;
+            return this;
+        }
+
+        public QueryBuilder alike (Example example){
+            Assert.isNull(type, "Query by example or by type are mutually exclusive");
+            this.example = example;
+            return this;
+        }
+
+        public QueryBuilder with (Sort sort){
+            this.sort = sort;
+            return this;
+        }
+
+        public QueryBuilder with (Pageable pageable){
+            this.pageable = pageable;
+            return this;
+        }
+
+        public QueryBuilder options (MarklogicOperationOptions options){
+            this.options = options;
+            return this;
+        }
+
+        public Query build () {
+            Query query = new Query();
+
+            query.setCollection(MarklogicUtils.expandsExpression(determinePrincipalCollection(), determineTargetClass()));
+
+            if (example != null) {
+                query.setCriteria(buildCriteriaFromEntityProperties(example.getProbe()));
+            }
+
+            if (sort != null) {
+                query.setSortCriteria(prepareSortCriteria(sort));
+            } else if (pageable != null) {
+                query.setSortCriteria(prepareSortCriteria(pageable.getSort()));
+                query.setSkip(pageable.getOffset());
+                query.setLimit(pageable.getPageSize());
+            }
+
+            return query;
+        }
+
+        private List<SortCriteria> prepareSortCriteria (Sort sort){
+            Class<?> targetType = example != null ? example.getProbeType() : options.entityClass();
+            Assert.notNull(targetType, "Query needs a explicit type to resolve sort order");
+
+            return buildSortCriteria(sort, retrievePersistentEntity(targetType));
+        }
+
+        private String determinePrincipalCollection () {
+            if (options.defaultCollection() != null) {
+                return options.defaultCollection();
+            } else {
+                Class<?> targetClass = determineTargetClass();
+                return targetClass != null ? mappingContext.getPersistentEntity(targetClass).getDefaultCollection() : null;
+            }
+        }
 
     private Criteria buildCriteriaFromEntityProperties(Object bean) {
         Deque<Criteria> stack = new ArrayDeque<>();
 
         MarklogicPersistentEntity<?> entity = mappingContext.getPersistentEntity(bean.getClass());
->>>>>>> 16568ad9
-        PersistentPropertyAccessor propertyAccessor = entity.getPropertyAccessor(bean);
-
-        entity.doWithProperties((PropertyHandler<MarklogicPersistentProperty>) property -> {
-            Object value = propertyAccessor.getProperty(property);
-            if (hasContent(value)) {
-<<<<<<< HEAD
-                if (stack.empty()) {
-                    stack.push(buildCriteria(property, value));
-                } else {
-                    Criteria criteria = stack.peek();
-                    if (criteria.getOperator() == null) {
-                        Criteria andCriteria = new Criteria(Criteria.Operator.and, new ArrayList<>(Arrays.asList(criteria, buildCriteria(property, value))));
-                        stack.pop();
-                        stack.push(andCriteria);
-                    } else {
-                        Criteria subCriteria = buildCriteria(property, value);
-                        if (subCriteria != null) {
-                            criteria.add(subCriteria);
-                        }
-                    }
-                }
-            }
-        });
-
-        return stack.empty() ? null : stack.peek();
-    }
-
-    private boolean hasContent(@Nullable Object value) {
-        return value != null && (!(value instanceof Collection) || !((Collection) value).isEmpty());
-    }
-
-    @Nullable
-    private Criteria buildCriteria(MarklogicPersistentProperty property, Object value) {
-        Optional<? extends TypeInformation<?>> typeInformation = StreamSupport.stream(property.getPersistentEntityTypes().spliterator(), false).findFirst();
-        if (typeInformation.isPresent()) {
-            MarklogicPersistentEntity<?> nestedEntity = mappingContext.getPersistentEntity(typeInformation.get());
-            return nestedEntity != null ? buildCriteria(value, nestedEntity) : null;
-=======
+            PersistentPropertyAccessor propertyAccessor = entity.getPropertyAccessor(bean);
+
+            entity.doWithProperties((PropertyHandler<MarklogicPersistentProperty>) property -> {
+                Object value = propertyAccessor.getProperty(property);
+                if (hasContent(value)) {
                 stackNewCriteria(stack, buildCriteriaFromProperty(property, value));
-            }
-        });
+                }
+            });
 
         return stack.isEmpty() ? null : stack.peek();
-    }
-
+        }
+
+    @Nullable
     private Criteria buildCriteriaFromProperty(MarklogicPersistentProperty property, Object value) {
         Optional<? extends TypeInformation<?>> typeInformation = StreamSupport.stream(property.getPersistentEntityType().spliterator(), false).findFirst();
-        if (typeInformation.isPresent()) {
+            if (typeInformation.isPresent()) {
             return buildCriteriaFromEntityProperties(value);
->>>>>>> 16568ad9
-        } else {
-            Criteria criteria = new Criteria();
-
-            if (value instanceof Collection) {
-                criteria.setOperator(Criteria.Operator.OR);
-                Collection<?> collection = (Collection<?>) value;
-                criteria.setCriteriaObject(collection.stream()
-                        .map(o -> buildCriteriaFromProperty(property, o))
-                        .collect(Collectors.toList())
-                );
             } else {
-                if (marklogicCollectionUtils.getCollectionAnnotation(property).isPresent()) {
-                    criteria.setOperator(Criteria.Operator.COLLECTION);
+                Criteria criteria = new Criteria();
+
+                if (value instanceof Collection) {
+                    criteria.setOperator(Criteria.Operator.OR);
+                    Collection<?> collection = (Collection<?>) value;
+                    criteria.setCriteriaObject(collection.stream()
+                            .map(o -> buildCriteriaFromProperty(property, o))
+                            .collect(Collectors.toList())
+                    );
                 } else {
-                    criteria.setQname(property.getQName());
-                }
-
-                criteria.setCriteriaObject(value);
-            }
-
-            return criteria;
-        }
-    }
-
-    private void stackNewCriteria(Deque<Criteria> stack, Criteria newCriteria) {
-        Criteria criteria = stack.peek();
-        if (criteria != null) {
-            if (Criteria.Operator.AND == criteria.getOperator()) {
-                criteria.add(newCriteria);
+                    if (marklogicCollectionUtils.getCollectionAnnotation(property).isPresent()) {
+                        criteria.setOperator(Criteria.Operator.COLLECTION);
+                    } else {
+                        criteria.setQname(property.getQName());
+                    }
+
+                    criteria.setCriteriaObject(value);
+                }
+
+                return criteria;
+            }
+        }
+
+        private void stackNewCriteria (Deque < Criteria > stack, Criteria newCriteria){
+            Criteria criteria = stack.peek();
+            if (criteria != null) {
+                if (Criteria.Operator.AND == criteria.getOperator()) {
+                    criteria.add(newCriteria);
+                } else {
+                    wrapInAndCriteria(stack, newCriteria, criteria);
+                }
             } else {
-                wrapInAndCriteria(stack, newCriteria, criteria);
-            }
-        } else {
-            stack.push(newCriteria);
-        }
-    }
-
-    private void wrapInAndCriteria(Deque<Criteria> stack, Criteria newCriteria, Criteria criteria) {
-        Criteria andCriteria = new Criteria(Criteria.Operator.AND, new ArrayList<>(Arrays.asList(criteria, newCriteria)));
-        stack.pop();
-        stack.push(andCriteria);
-    }
-
-    private boolean hasContent(Object value) {
-        return value != null && (!(value instanceof Collection) || !((Collection) value).isEmpty());
-    }
-
-    private List<SortCriteria> prepareSortCriteria(Sort sort) {
-        Class<?> targetType = example != null ? example.getProbeType() : options.entityClass();
-        Assert.notNull(targetType, "Query needs a explicit type to resolve sort order");
-
-        MarklogicPersistentEntity<?> persistentEntity = mappingContext.getPersistentEntity(targetType);
-        return buildSortCriteria(sort, persistentEntity);
-    }
-
-    private List<SortCriteria> buildSortCriteria(Sort sort, MarklogicPersistentEntity<?> entity) {
-        ArrayList<SortCriteria> sortCriteriaList = new ArrayList<>();
-
-        for (Sort.Order order : sort) {
-            MarklogicPersistentProperty persistentProperty = entity.getPersistentProperty(order.getProperty());
-
-            if (persistentProperty == null) {
-                continue;
-            }
-
-            SortCriteria sortCriteria = new SortCriteria(persistentProperty.getQName());
-            if (!order.isAscending()) {
-                sortCriteria.setDescending(true);
-            }
-            sortCriteriaList.add(sortCriteria);
-        }
-
-        return sortCriteriaList;
-    }
-
-<<<<<<< HEAD
-    @Nullable
-    private String buildTargetCollection() {
-        final Class targetClass = buildTargetClass();
-        final String targetCollection = buildTargetCollection(targetClass);
-
-        return expandDefaultCollection(targetCollection, new DocumentExpressionContext() {
-            @Override
-            public Class<?> getEntityClass() {
-                return targetClass;
-            }
-
-            @Override
-            public Object getEntity() {
-                return null;
-            }
-
-            @Override
-            public Object getId() {
-                return null;
-            }
-        });
-    }
-
-    @Nullable
-    private Class buildTargetClass() {
-=======
-    private Class<?> determineTargetClass() {
->>>>>>> 16568ad9
-        if (options.entityClass() != null) {
-            return options.entityClass();
-        }
-
-        if (example != null) {
-            return example.getProbeType();
-        }
-
-        if (type != null) {
-            return type;
-        }
-
-        return null;
-    }
-<<<<<<< HEAD
-
-    @Nullable
-    private String buildTargetCollection(@Nullable Class targetClass) {
-        if (options.defaultCollection() != null) {
-            return options.defaultCollection();
-        } else if (targetClass != null) {
-            MarklogicPersistentEntity<?> persistentEntity = retrievePersistentEntity(targetClass);
-            return persistentEntity.getDefaultCollection();
-        }
-
-        return null;
-    }
-
-    @Nullable
-    private String expandDefaultCollection(@Nullable String collection, DocumentExpressionContext identifierContext) {
-        Expression expression = detectExpression(collection);
-
-        if (expression == null) {
-            return collection;
-        } else {
-            return expression.getValue(identifierContext, String.class);
-        }
-    }
-
-    private MarklogicPersistentEntity<?> retrievePersistentEntity(Class<?> aClass) {
-        MarklogicPersistentEntity<?> persistentEntity = mappingContext.getPersistentEntity(aClass);
-
-        if (persistentEntity == null) {
-            throw new TypeMismatchDataAccessException(String.format("No Persistent Entity information found for the class %s", aClass));
-        }
-
-        return persistentEntity;
-    }
-
-    interface DocumentExpressionContext {
-        @Nullable
-        Class<?> getEntityClass();
-
-        @Nullable
-        Object getEntity();
-
-        @Nullable
-        Object getId();
-    }
-
-
-=======
->>>>>>> 16568ad9
-}+                stack.push(newCriteria);
+            }
+        }
+
+        private void wrapInAndCriteria (Deque < Criteria > stack, Criteria newCriteria, Criteria criteria){
+            Criteria andCriteria = new Criteria(Criteria.Operator.AND, new ArrayList<>(Arrays.asList(criteria, newCriteria)));
+            stack.pop();
+            stack.push(andCriteria);
+        }
+
+        private boolean hasContent (Object value){
+            return value != null && (!(value instanceof Collection) || !((Collection) value).isEmpty());
+        }
+
+        private List<SortCriteria> prepareSortCriteria (Sort sort){
+            Class<?> targetType = example != null ? example.getProbeType() : options.entityClass();
+            Assert.notNull(targetType, "Query needs a explicit type to resolve sort order");
+
+            MarklogicPersistentEntity<?> persistentEntity = mappingContext.getPersistentEntity(targetType);
+            return buildSortCriteria(sort, persistentEntity);
+        }
+
+        private List<SortCriteria> buildSortCriteria (Sort sort, MarklogicPersistentEntity < ?>entity){
+            ArrayList<SortCriteria> sortCriteriaList = new ArrayList<>();
+
+            for (Sort.Order order : sort) {
+                MarklogicPersistentProperty persistentProperty = entity.getPersistentProperty(order.getProperty());
+
+                if (persistentProperty == null) {
+                    continue;
+                }
+
+                SortCriteria sortCriteria = new SortCriteria(persistentProperty.getQName());
+                if (!order.isAscending()) {
+                    sortCriteria.setDescending(true);
+                }
+                sortCriteriaList.add(sortCriteria);
+            }
+
+            return sortCriteriaList;
+        }
+
+        private Class<?> determineTargetClass () {
+            if (options.entityClass() != null) {
+                return options.entityClass();
+            }
+
+            if (example != null) {
+                return example.getProbeType();
+            }
+
+            if (type != null) {
+                return type;
+            }
+
+            return null;
+        }
+    }