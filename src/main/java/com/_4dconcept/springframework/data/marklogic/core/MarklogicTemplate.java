/*
 * Copyright 2017 the original author or authors.
 *
 * Licensed under the Apache License, Version 2.0 (the "License");
 * you may not use this file except in compliance with the License.
 * You may obtain a copy of the License at
 *
 *      http://www.apache.org/licenses/LICENSE-2.0
 *
 * Unless required by applicable law or agreed to in writing, software
 * distributed under the License is distributed on an "AS IS" BASIS,
 * WITHOUT WARRANTIES OR CONDITIONS OF ANY KIND, either express or implied.
 * See the License for the specific language governing permissions and
 * limitations under the License.
 */
package com._4dconcept.springframework.data.marklogic.core;

import com._4dconcept.springframework.data.marklogic.MarklogicCollectionUtils;
import com._4dconcept.springframework.data.marklogic.MarklogicSupportedType;
import com._4dconcept.springframework.data.marklogic.MarklogicTypeUtils;
import com._4dconcept.springframework.data.marklogic.MarklogicUtils;
import com._4dconcept.springframework.data.marklogic.core.convert.MappingMarklogicConverter;
import com._4dconcept.springframework.data.marklogic.core.convert.MarklogicContentHolder;
import com._4dconcept.springframework.data.marklogic.core.convert.MarklogicConverter;
import com._4dconcept.springframework.data.marklogic.core.convert.MarklogicReader;
import com._4dconcept.springframework.data.marklogic.core.convert.MarklogicWriter;
import com._4dconcept.springframework.data.marklogic.core.cts.CTSQuerySerializer;
import com._4dconcept.springframework.data.marklogic.core.mapping.MarklogicIdentifier;
import com._4dconcept.springframework.data.marklogic.core.mapping.MarklogicMappingContext;
import com._4dconcept.springframework.data.marklogic.core.mapping.MarklogicPersistentEntity;
import com._4dconcept.springframework.data.marklogic.core.mapping.MarklogicPersistentProperty;
import com._4dconcept.springframework.data.marklogic.core.mapping.MarklogicSimpleTypes;
import com._4dconcept.springframework.data.marklogic.core.mapping.event.AfterRetrieveEvent;
import com._4dconcept.springframework.data.marklogic.core.mapping.event.AfterSaveEvent;
import com._4dconcept.springframework.data.marklogic.core.mapping.event.BeforeConvertEvent;
import com._4dconcept.springframework.data.marklogic.core.mapping.event.BeforeSaveEvent;
import com._4dconcept.springframework.data.marklogic.core.query.Query;
import com._4dconcept.springframework.data.marklogic.core.query.QueryBuilder;
import com._4dconcept.springframework.data.marklogic.datasource.ContentSourceUtils;
import com.marklogic.xcc.Content;
import com.marklogic.xcc.ContentSource;
import com.marklogic.xcc.Request;
import com.marklogic.xcc.ResultItem;
import com.marklogic.xcc.ResultSequence;
import com.marklogic.xcc.Session;
import com.marklogic.xcc.ValueFactory;
import com.marklogic.xcc.exceptions.RequestException;
import com.marklogic.xcc.types.XName;
import com.marklogic.xcc.types.XdmValue;
import com.marklogic.xcc.types.XdmVariable;
import org.slf4j.Logger;
import org.slf4j.LoggerFactory;
import org.springframework.context.ApplicationEvent;
import org.springframework.context.ApplicationEventPublisher;
import org.springframework.context.ApplicationEventPublisherAware;
import org.springframework.core.convert.ConversionFailedException;
import org.springframework.core.convert.ConversionService;
import org.springframework.core.convert.TypeDescriptor;
import org.springframework.dao.DataAccessResourceFailureException;
import org.springframework.dao.DataRetrievalFailureException;
import org.springframework.dao.InvalidDataAccessApiUsageException;
import org.springframework.dao.TypeMismatchDataAccessException;
import org.springframework.data.mapping.MappingException;
import org.springframework.data.mapping.PersistentPropertyAccessor;
import org.springframework.data.mapping.context.MappingContext;
import org.springframework.data.mapping.model.ConvertingPropertyAccessor;
import org.springframework.lang.Nullable;
import org.springframework.util.Assert;
import org.springframework.util.CollectionUtils;

import javax.xml.namespace.QName;
import java.io.IOException;
import java.util.ArrayList;
import java.util.HashMap;
import java.util.List;
import java.util.Map;
import java.util.UUID;
import java.util.function.Consumer;
import java.util.function.Function;

/**
 * Primary implementation of {@link MarklogicOperations}.
 *
 * @author Stéphane Toussaint
 */
public class MarklogicTemplate implements MarklogicOperations, ApplicationEventPublisherAware {

    private static final Logger LOGGER = LoggerFactory.getLogger(MarklogicTemplate.class);

    private final ContentSource contentSource;
    private final MarklogicConverter marklogicConverter;
    private final MappingContext<? extends MarklogicPersistentEntity<?>, MarklogicPersistentProperty> mappingContext;

    private MarklogicCollectionUtils marklogicCollectionUtils = new MarklogicCollectionUtils() {};

    private static final String SUBMISSION_ERROR_MSG = "Unable to submit request";

    private ApplicationEventPublisher eventPublisher;

    public MarklogicTemplate(ContentSource contentSource) {
        this(contentSource, null);
    }

    public MarklogicTemplate(ContentSource contentSource, @Nullable MarklogicConverter marklogicConverter) {
        this.contentSource = contentSource;
        this.marklogicConverter = marklogicConverter == null ? getDefaultMarklogicConverter() : marklogicConverter;
        this.mappingContext = this.marklogicConverter.getMappingContext();
    }

    private static MarklogicConverter getDefaultMarklogicConverter() {
        MappingMarklogicConverter mappingMarklogicConverter = new MappingMarklogicConverter(new MarklogicMappingContext());
        mappingMarklogicConverter.afterPropertiesSet();
        return mappingMarklogicConverter;
    }

    @Override
    public void setApplicationEventPublisher(ApplicationEventPublisher applicationEventPublisher) {
        this.eventPublisher = applicationEventPublisher;
    }

    @Override
    public long count(Query query) {
        String ctsQuery = new CTSQuerySerializer(query).disablePagination().asCtsQuery();
        String countQuery = String.format("xdmp:estimate(%s)", ctsQuery);
        Long count = invokeAdhocQuery(countQuery, Long.TYPE, new MarklogicInvokeOperationOptions() {
            @Override
            public boolean useCacheResult() {
                return false;
            }
        });
        return count == null ? 0 : count;
    }

    @Override
    public void insert(Object objectToSave) {
        MarklogicPersistentEntity<?> persistentEntity = retrievePersistentEntity(objectToSave.getClass());

        insert(objectToSave, new MarklogicCreateOperationOptions() {
            @Override
            public String uri() {
                return persistentEntity.getUri();
            }

            @Override
            public String[] extraCollections() {
                return new String[0];
            }

            @Override
            public String defaultCollection() {
                return persistentEntity.getDefaultCollection();
            }
        });
    }

    @Override
    public void insert(Object objectToSave, MarklogicCreateOperationOptions options) {
        assertAutoGenerableIdIfNotSet(objectToSave);

        generateIdIfNecessary(objectToSave);

        doInsert(objectToSave, options, this.marklogicConverter);
    }

    @Override
    public void save(Object objectToSave) {
        if (isUnidentifiedObject(objectToSave)) {
            LOGGER.debug("Save operation issued with unidentified object. Fallback to insert operation.");
            insert(objectToSave);
        } else {
            MarklogicPersistentEntity<?> persistentEntity = retrievePersistentEntity(objectToSave.getClass());

            final String uri = retrieveUri(objectToSave);
            final String defaultCollection = persistentEntity.getDefaultCollection();

            save(objectToSave, new MarklogicCreateOperationOptions() {
                @Override
                public String uri() {
                    return uri;
                }

                @Override
                public String[] extraCollections() {
                    return new String[0];
                }

                @Override
                public String defaultCollection() {
                    return defaultCollection;
                }
            });
        }
    }

    @Override
    public void save(Object objectToSave, MarklogicCreateOperationOptions options) {
        if (isUnidentifiedObject(objectToSave)) {
            LOGGER.debug("Save operation issued with unidentified object. Fallback to insert operation.");
            insert(objectToSave, options);
        } else {
            final String uri = retrieveUri(objectToSave);
            doInsert(objectToSave, new MarklogicCreateOperationOptions() {
                @Override
                public String uri() {
                    return uri;
                }

                @Override
                public String[] extraCollections() {
                    return options.extraCollections();
                }

                @Override
                public String defaultCollection() {
                    return options.defaultCollection();
                }

                @Override
                public boolean idInPropertyFragment() {
                    return options.idInPropertyFragment();
                }

                @Override
                public Class<?> entityClass() {
                    return options.entityClass();
                }
            }, marklogicConverter);
        }
    }

    @Override
    public void remove(Object entity) {
        String uri = retrieveUri(entity);
        LOGGER.debug("Remove '{}' from '{}'", entity, uri);
        invokeAdhocQuery("xdmp:document-delete('" + uri + "')", new MarklogicInvokeOperationOptions() {
            @Override
            public boolean useCacheResult() {
                return false;
            }
        });
    }

    @Override
    public <T> void remove(Object id, Class<T> entityClass) {
        remove(id, entityClass, new MarklogicOperationOptions() {
            @Override
            public String defaultCollection() {
                return determineCollectionName(entityClass);
            }
        });
    }

    @Override
    public <T> void remove(Object id, Class<T> entityClass, MarklogicOperationOptions options) {
        T entity = findById(id, entityClass, options);

        if (entity != null) {
            remove(entity);
        }
    }

    @Override
    public <T> void removeAll(Class<T> entityClass) {
        String collection = determineCollectionName(entityClass);
        removeAll(entityClass, new MarklogicOperationOptions() {
            @Override
            public String defaultCollection() {
                return collection;
            }
        });
    }

    @Override
    public <T> void removeAll(Class<T> entityClass, MarklogicOperationOptions options) {
        Assert.notNull(options.defaultCollection(), "A collection should be provided for removeAll operation!");

        String collection = MarklogicUtils.expandsExpression(options.defaultCollection(), entityClass);

        if (collection != null) {
            doRemoveAll(collection);
        }
    }

    @Nullable
    @Override
    public <T> T findById(Object id, Class<T> entityClass) {
        return findById(id, entityClass, new MarklogicOperationOptions() {
            @Override
            public String defaultCollection() {
                return determineCollectionName(entityClass);
            }
        });
    }

    @Nullable
    @Override
    @SuppressWarnings("unchecked")
    public <T> T findById(Object id, Class<T> entityClass, MarklogicOperationOptions options) {
        Assert.notNull(entityClass, "EntityClass can not be null");

        final Class<?> targetEntityClass = retrieveTargetEntityClass(entityClass, options);
        MarklogicIdentifier identifier = resolveMarklogicIdentifier(id, targetEntityClass);

        final String targetCollection = retrieveTargetCollection(MarklogicUtils.expandsExpression(options.defaultCollection(), targetEntityClass, null, () -> id));

        final boolean isIdInPropertyFragment = options.idInPropertyFragment();

        LOGGER.debug("Retrieve object stored in '{}' default collection with '{}' as identifier", targetCollection, id);

        StringBuilder sb = new StringBuilder("cts:search(" + targetCollection + ",");
        if (isIdInPropertyFragment) {
            sb.append("cts:properties-fragment-query(");
        }
        sb
                .append("cts:element-value-query(fn:QName(\"")
                .append(identifier.qname().getNamespaceURI())
                .append("\", \"")
                .append(identifier.qname().getLocalPart())
                .append("\"), \"")
                .append(identifier.value())
                .append("\")");
        if (isIdInPropertyFragment) {
            sb.append(")");
        }
        sb.append(")");

        LOGGER.trace("{}", sb);

        return invokeAdhocQuery(sb.toString(), entityClass, new MarklogicInvokeOperationOptions() {
            @Override
            public Map<Object, Object> params() {
                Map<Object, Object> params = new HashMap<>();
                params.put("id", id);
                return params;
            }
        });
    }

    private <T> Class<?> retrieveTargetEntityClass(Class<T> entityClass, MarklogicOperationOptions options) {
        Class<?> optionEntityClass = options.entityClass();
        return optionEntityClass == null ? entityClass : optionEntityClass;
    }

    @Override
    public <T> List<T> find(Query query, Class<T> entityClass) {
        return find(query, entityClass, new MarklogicOperationOptions() {
        });
    }

    @Override
    @SuppressWarnings("unchecked")
    public <T> List<T> find(Query query, Class<T> entityClass, MarklogicOperationOptions options) {
        return invokeAdhocQueryAsList(new CTSQuerySerializer(query).asCtsQuery(), entityClass, new MarklogicInvokeOperationOptions() {
            @Override
            public boolean useCacheResult() {
                return false;
            }
        });
    }

    @Nullable
    @Override
    public <T> T findOne(Query query, Class<T> entityClass) {
        return findOne(query, entityClass, new MarklogicOperationOptions() {
        });
    }

    @Nullable
    @Override
    public <T> T findOne(Query query, Class<T> entityClass, MarklogicOperationOptions options) {

        Assert.notNull(query, "Query must not be null!");
        Assert.notNull(entityClass, "EntityClass must not be null!");
        Assert.notNull(options, "MarklogicOperationOptions must not be null!");

        query.setLimit(1);
        List<T> resultList = find(query, entityClass, options);
        return resultList.isEmpty() ? null : resultList.get(0);
    }

    @Override
    public <T> List<T> findAll(Class<T> entityClass) {
        return find(new QueryBuilder(this).ofType(entityClass).build(), entityClass, new MarklogicOperationOptions() {
        });
    }

    @Override
    public <T> List<T> findAll(Class<T> entityClass, MarklogicOperationOptions options) {
        return find(new QueryBuilder(this).ofType(entityClass).build(), entityClass, options);
    }

    @Override
    public <T> List<T> invokeModuleAsList(String moduleName, Class<T> resultClass, MarklogicInvokeOperationOptions options) {
        return returnInSession(session -> {
            try {
                ResultSequence resultSequence = session.submitRequest(buildModuleRequest(moduleName, options, session));
                return prepareResultList(resultSequence, resultClass, options, marklogicConverter);
            } catch (RequestException re) {
                throw new DataRetrievalFailureException(SUBMISSION_ERROR_MSG, re);
            }
        });
    }

    @Nullable
    @Override
    public <T> T invokeModule(String moduleName, Class<T> resultClass, MarklogicInvokeOperationOptions options) {
        List<T> resultList = invokeModuleAsList(moduleName, resultClass, options);

        if (CollectionUtils.isEmpty(resultList)) {
            return null;
        } else if (resultList.size() == 1) {
            return resultList.get(0);
        } else {
            throw new DataRetrievalFailureException("Only one result expected. You should probably call invokeModuleAsList instead");
        }
    }

    @Override
    public void invokeModule(String moduleName, MarklogicInvokeOperationOptions options) {
        doInSession(session -> {
            try {
                ResultSequence resultSequence = session.submitRequest(buildModuleRequest(moduleName, options, session));
                if (! resultSequence.isClosed()) {
                    resultSequence.close();
                }
            } catch (RequestException re) {
                throw new DataRetrievalFailureException(SUBMISSION_ERROR_MSG, re);
            }
        });
    }

    @Override
    public <T> List<T> invokeAdhocQueryAsList(String query, Class<T> resultClass, MarklogicInvokeOperationOptions options) {
        return returnInSession(session -> {
            try {
                ResultSequence resultSequence = session.submitRequest(buildAdhocRequest(query, options, session));
                return prepareResultList(resultSequence, resultClass, options, this.marklogicConverter);
            } catch (RequestException re) {
                throw new DataRetrievalFailureException(SUBMISSION_ERROR_MSG, re);
            }
        });
    }

    @Override
    public <T> T invokeAdhocQuery(String query, Class<T> resultClass, MarklogicInvokeOperationOptions options) {
        List<T> resultList = invokeAdhocQueryAsList(query, resultClass, options);

        if (CollectionUtils.isEmpty(resultList)) {
            return null;
        } else if (resultList.size() == 1) {
            return resultList.get(0);
        } else {
            throw new DataRetrievalFailureException("Only one result expected. You should probably call invokeAdhocQueryAsList instead");
        }
    }

    @Override
    public void invokeAdhocQuery(String query, MarklogicInvokeOperationOptions options) {
        doInSession(session -> {
            try {
                ResultSequence resultSequence = session.submitRequest(buildAdhocRequest(query, options, session));
                if (! resultSequence.isClosed()) {
                    resultSequence.close();
                }
            } catch (RequestException re) {
                throw new DataRetrievalFailureException(SUBMISSION_ERROR_MSG, re);
            }
        });
    }

    @Nullable
    @Override
    public <T> String resolveDefaultCollection(T entity, MarklogicOperationOptions options) {
        MarklogicPersistentEntity<?> persistentEntity = retrievePersistentEntity(entity.getClass());
        String defaultCollection = options.defaultCollection() == null ? persistentEntity.getDefaultCollection() : options.defaultCollection();
        return MarklogicUtils.expandsExpression(defaultCollection, entity.getClass(), entity, () ->  MarklogicUtils.retrieveIdentifier(entity, mappingContext));
    }

    @Nullable
    @Override
    public <T> Object resolveContentIdentifier(T entity) {
        return MarklogicUtils.retrieveIdentifier(entity, mappingContext);
    }

    @Override
    public MarklogicConverter getConverter() {
        return this.marklogicConverter;
    }

    /*
    #############################
    ## PRIVATE IMPLEMENTATIONS ##
    #############################
    */
    private void doRemoveAll(String collection) {
        LOGGER.debug("Remove all entities stored in '{}' default collection", collection);

        String query = "xdmp:collection-delete(\"" + collection + "\")";

        doInSession(session -> {
            Request request = session.newAdhocQuery(query);
            try {
                ResultSequence resultSequence = session.submitRequest(request);
                if (! resultSequence.isClosed()) {
                    resultSequence.close();
                }
            } catch (RequestException re) {
                throw new DataRetrievalFailureException("Unable to query uri", re);
            }
        });
    }

    private void doInsert(Object objectToSave, MarklogicCreateOperationOptions options, MarklogicWriter<Object> writer) {
        String uri =  MarklogicUtils.expandsExpression(options.uri(), objectToSave.getClass(), objectToSave, () -> MarklogicUtils.retrieveIdentifier(objectToSave, mappingContext));
        String collection = MarklogicUtils.expandsExpression(options.defaultCollection(), objectToSave.getClass(), objectToSave, () -> MarklogicUtils.retrieveIdentifier(objectToSave, mappingContext));

        Assert.notNull(uri, "A uri should be computable for entity insertion");

        LOGGER.debug("Insert entity '{}' at '{}' within '{}' default collection", objectToSave, uri, collection);

        maybeEmitEvent(new BeforeConvertEvent<>(objectToSave, uri));

        Content content = toContentObject(uri, objectToSave, collection, writer);

        maybeEmitEvent(new BeforeSaveEvent<>(objectToSave, content, uri));

        doInsertContent(content);

        doPostInsert(uri, objectToSave);

        maybeEmitEvent(new AfterSaveEvent<>(objectToSave, content, uri));
    }

    private void maybeEmitEvent(ApplicationEvent event) {
        if (null != eventPublisher) {
            eventPublisher.publishEvent(event);
        }
    }

    /**
     * Populates the id property of the saved object, if it's not set already.
     *
     * @param objectToSave The object currently saved
     */
    private void generateIdIfNecessary(Object objectToSave) {
        MarklogicPersistentProperty property = MarklogicUtils.getIdPropertyFor(objectToSave.getClass(), mappingContext);

        if (property == null) {
            return;
        }

        MarklogicPersistentEntity<?> entity = retrievePersistentEntity(objectToSave.getClass());
        PersistentPropertyAccessor accessor = entity.getPropertyAccessor(objectToSave);

        if (accessor.getProperty(property) != null) {
            return;
        }

        ConversionService conversionService = marklogicConverter.getConversionService();
        new ConvertingPropertyAccessor(accessor, conversionService).setProperty(property, UUID.randomUUID());
    }

    private boolean isUnidentifiedObject(Object objectToSave) {
        MarklogicPersistentProperty property = MarklogicUtils.getIdPropertyFor(objectToSave.getClass(), mappingContext);

        if (property == null) {
            return true;
        }

        MarklogicPersistentEntity<?> entity = retrievePersistentEntity(objectToSave.getClass());
        return entity.getPropertyAccessor(objectToSave).getProperty(property) == null;
    }

    private String retrieveUri(Object objectToSave) {
        MarklogicPersistentEntity<?> persistentEntity = retrievePersistentEntity(objectToSave.getClass());

        final MarklogicIdentifier identifier = resolveMarklogicIdentifier(objectToSave);
        final String collection = MarklogicUtils.expandsExpression(persistentEntity.getDefaultCollection(), objectToSave.getClass(), null, () -> MarklogicUtils.retrieveIdentifier(objectToSave, mappingContext));

        String collectionConstraints = retrieveConstraintCollection(collection);

        final boolean isIdInPropertyFragment = persistentEntity.idInPropertyFragment();

        LOGGER.debug("Looking to uri for object stored in '{}' default collection with '{}' as identifier", collection, identifier.qname());

        StringBuilder sb = new StringBuilder("cts:uris((), (), cts:and-query((");
        if (collectionConstraints != null) {
            sb.append(collectionConstraints).append(",");
        }

        if (isIdInPropertyFragment) {
            sb.append("cts:properties-fragment-query(");
        }
        sb.append("cts:element-value-query(fn:QName(\"")
                .append(identifier.qname().getNamespaceURI())
                .append("\", \"")
                .append(identifier.qname().getLocalPart())
                .append("\"), \"")
                .append(identifier.value())
                .append("\")");
        if (isIdInPropertyFragment) {
            sb.append(")");
        }
        sb.append(")))");

        LOGGER.trace("{}", sb);

        List<String> uris = invokeAdhocQueryAsList(sb.toString(), String.class, new MarklogicInvokeOperationOptions() {
        });

        if (!CollectionUtils.isEmpty(uris)) {
            return uris.get(0);
        } else {
            return persistentEntity.getUri();
        }
    }

    private <T> T returnInSession(Function<Session, T> sessionTask) {
        Session session = ContentSourceUtils.getSession(contentSource);
        try {
            return sessionTask.apply(session);
        } finally {
            ContentSourceUtils.releaseSession(session, contentSource);
        }
    }

    private void doInSession(Consumer<Session> sessionTask) {
        Session session = ContentSourceUtils.getSession(contentSource);
        try {
            sessionTask.accept(session);
        } finally {
            ContentSourceUtils.releaseSession(session, contentSource);
        }
    }

    private Content toContentObject(String uri, Object entity, @Nullable String collection, MarklogicWriter<Object> writer) {
        Content content;
        boolean supportedClass = MarklogicTypeUtils.isSupportedType(entity.getClass());

        ArrayList<String> collections = new ArrayList<>();
        collections.add(collection);
        collections.addAll(extractCollections(entity));

        Object contentToSave;

        if (!supportedClass) {
            MarklogicContentHolder holder = new MarklogicContentHolder();
            writer.write(entity, holder);
            contentToSave = holder.getContent();
        } else {
            contentToSave = entity;
        }

        try {
            content = MarklogicSupportedType
                    .fromClass(contentToSave.getClass())
                    .orElseThrow(() -> new MappingException("Unexpected content type " + entity.getClass()))
                    .createContentObject(uri, contentToSave);
        } catch (IOException ioe) {
            throw new MappingException("Unable to convert entity into a Marklogic Content", ioe);
        }


        if (collection != null) {
            content.getCreateOptions().setCollections(collections.toArray(new String[0]));
        }

        return content;
    }

    private <T> List<String> extractCollections(T entity) {
        return marklogicCollectionUtils.extractCollections(entity, mappingContext);
    }

    private void doInsertContent(Content content) {
        doInSession(session -> {
            try {
                session.insertContent(content);
            } catch (RequestException re) {
                throw new DataAccessResourceFailureException("Unable to execute request", re);
            }
        });
    }

    private void assertAutoGenerableIdIfNotSet(Object entity) {
        MarklogicPersistentEntity<?> persistentEntity = retrievePersistentEntity(entity.getClass());
        MarklogicPersistentProperty idProperty = persistentEntity.getIdProperty();

        if (idProperty == null) {
            return;
        }

        Object idValue = persistentEntity.getPropertyAccessor(entity).getProperty(idProperty);

        if (idValue == null && !MarklogicSimpleTypes.AUTOGENERATED_ID_TYPES.contains(idProperty.getType())) {
            throw new InvalidDataAccessApiUsageException(
                    String.format("Cannot auto-generate id of type %s for entity of type %s!", idProperty.getType().getName(),
                            entity.getClass().getName()));
        }
    }

    private String determineCollectionName(Class<?> entityClass) {
        return retrievePersistentEntity(entityClass).getDefaultCollection();
    }

    private Request buildAdhocRequest(String query, MarklogicInvokeOperationOptions options, Session session) {
        Request request = session.newAdhocQuery(query);
        request.getOptions().setCacheResult(options.useCacheResult());
        addVariablesToRequest(options.params(), request);
        return request;
    }

    private Request buildModuleRequest(String moduleName, MarklogicInvokeOperationOptions options, Session session) {
        Request request = session.newModuleInvoke(moduleName);
        addVariablesToRequest(options.params(), request);
        return request;
    }

    private void addVariablesToRequest(Map<Object, Object> params, Request request) {
        for (Map.Entry<Object, Object> entry : params.entrySet()) {
            request.setVariable(buildVariable(entry.getKey(), entry.getValue()));
        }
    }

    private XdmVariable buildVariable(Object key, Object value) {
        XName xname = isFullQualifiedName(key) ? buildVariableName((QName) key) : new XName((String) key);
        return ValueFactory.newVariable(xname, buildVariableValue(value));
    }

    private XName buildVariableName(QName name) {
        return new XName(name.getNamespaceURI(), name.getLocalPart());
    }

    private boolean isFullQualifiedName(Object name) {
        return name instanceof QName;
    }


    private XdmValue buildVariableValue(@Nullable Object value) {
        if (value == null) {
            return ValueFactory.newXSString("");
        }

        XdmValue converted = marklogicConverter.getConversionService().convert(value, XdmValue.class);
        return converted == null ? ValueFactory.newXSString("") : converted;
    }

<<<<<<< HEAD
    private <T> List<T> prepareResultList(ResultSequence resultSequence, Class<T> returnType, MarklogicInvokeOperationOptions options, MarklogicReader<Object> reader) {
        List<T> resultList = new ArrayList<>();
        while (resultSequence.hasNext()) {
            resultList.add(prepareResultItem(resultSequence.next(), returnType, options, reader));
=======
    private <T> List<T> prepareResultList(ResultSequence resultSequence, Class<T> returnType, MarklogicInvokeOperationOptions options) {
        List<T> resultList = null;
        try {
            if (resultSequence != null && !resultSequence.isEmpty() && returnType != null) {
                resultList = new ArrayList<>();
                while (resultSequence.hasNext()) {
                    resultList.add(prepareResultItem(resultSequence.next(), returnType, options));
                }
            }
        } finally {
            if (resultSequence != null && !resultSequence.isClosed()) {
                resultSequence.close();
            }
>>>>>>> 196c9cdc
        }
        return resultList;
    }

    private <T> T prepareResultItem(ResultItem resultItem, Class<T> returnType, MarklogicInvokeOperationOptions options, MarklogicReader<Object> reader) {
        MarklogicContentHolder holder = new MarklogicContentHolder();
        holder.setContent(resultItem);

        T item = reader.read(returnType, holder);
        AfterRetrieveEvent<T> event = new AfterRetrieveEvent<>(item, resultItem.getDocumentURI());
        event.setParams(options.params());
        maybeEmitEvent(event);
        return item;
    }

    private String retrieveTargetCollection(@Nullable String defaultCollection) {
        if (defaultCollection == null) {
            return "fn:collection()";
        }

        return "fn:collection('" + defaultCollection + "')";
    }

    @Nullable
    private String retrieveConstraintCollection(@Nullable String defaultCollection) {
        if (defaultCollection == null) {
            return null;
        }

        return "cts:collection-query('" + defaultCollection + "')";
    }

    private MarklogicIdentifier resolveMarklogicIdentifier(Object object) {
        MarklogicPersistentProperty idProperty = MarklogicUtils.getIdPropertyFor(object.getClass(), mappingContext);

        if (idProperty == null)
            throw new InvalidDataAccessApiUsageException("Unable to retrieve expected identifier property !");

        Object id = MarklogicUtils.retrieveIdentifier(object, mappingContext);

        if (id == null) {
            throw new NullPointerException("Id is not expected to be null");
        }

        return resolveMarklogicIdentifier(id, idProperty);
    }

    private <T> MarklogicIdentifier resolveMarklogicIdentifier(Object id, Class<T> entityClass) {
        MarklogicPersistentProperty idProperty = MarklogicUtils.getIdPropertyFor(entityClass, mappingContext);

        if (idProperty == null)
            throw new InvalidDataAccessApiUsageException("Unable to retrieve expected identifier property !");

        return resolveMarklogicIdentifier(id, idProperty);
    }

    private MarklogicIdentifier resolveMarklogicIdentifier(Object id, MarklogicPersistentProperty idProperty) {
        if (MarklogicTypeUtils.isSimpleType(idProperty.getType())) {
            return new MarklogicIdentifier() {
                @Override
                public QName qname() {
                    return idProperty.getQName();
                }

                @Override
                public String value() {
                    return id.toString();
                }
            };
        }

        ConversionService conversionService = marklogicConverter.getConversionService();
        if (conversionService.canConvert(idProperty.getType(), MarklogicIdentifier.class)) {
            MarklogicIdentifier convert = conversionService.convert(id, MarklogicIdentifier.class);
            if (convert == null) {
                throw new ConversionFailedException(TypeDescriptor.forObject(id), TypeDescriptor.valueOf(MarklogicIdentifier.class), id, new NullPointerException("Conversion result is not expected to be null"));
            }

            return convert;
        }

        throw new MappingException("Unexpected identifier type " + idProperty.getClass());
    }

    private <T> void doPostInsert(String uri, T objectToSave) {
        MarklogicPersistentEntity persistentEntity = retrievePersistentEntity(objectToSave.getClass());
        if (persistentEntity.idInPropertyFragment()) {
            MarklogicIdentifier identifier = resolveMarklogicIdentifier(objectToSave);
            invokeAdhocQuery(String.format(
                    "declare namespace _id=\"%s\";\n" +
                            "xdmp:document-set-property(\"%s\", element _id:%s {\"%s\"})",
                    identifier.qname().getNamespaceURI(),
                    uri,
                    identifier.qname().getLocalPart(),
                    identifier.value()
            ), new MarklogicInvokeOperationOptions() {
            });
        }
    }

    private MarklogicPersistentEntity<?> retrievePersistentEntity(Class<?> aClass) {
        MarklogicPersistentEntity<?> persistentEntity = mappingContext.getPersistentEntity(aClass);

        if (persistentEntity == null) {
            throw new TypeMismatchDataAccessException(String.format("No Persistent Entity information found for the class %s", aClass));
        }

        return persistentEntity;
    }

    void setMarklogicCollectionUtils(MarklogicCollectionUtils marklogicCollectionUtils) {
        this.marklogicCollectionUtils = marklogicCollectionUtils;
    }
}<|MERGE_RESOLUTION|>--- conflicted
+++ resolved
@@ -745,26 +745,16 @@
         return converted == null ? ValueFactory.newXSString("") : converted;
     }
 
-<<<<<<< HEAD
     private <T> List<T> prepareResultList(ResultSequence resultSequence, Class<T> returnType, MarklogicInvokeOperationOptions options, MarklogicReader<Object> reader) {
         List<T> resultList = new ArrayList<>();
-        while (resultSequence.hasNext()) {
-            resultList.add(prepareResultItem(resultSequence.next(), returnType, options, reader));
-=======
-    private <T> List<T> prepareResultList(ResultSequence resultSequence, Class<T> returnType, MarklogicInvokeOperationOptions options) {
-        List<T> resultList = null;
         try {
-            if (resultSequence != null && !resultSequence.isEmpty() && returnType != null) {
-                resultList = new ArrayList<>();
-                while (resultSequence.hasNext()) {
-                    resultList.add(prepareResultItem(resultSequence.next(), returnType, options));
-                }
+            while (resultSequence.hasNext()) {
+                resultList.add(prepareResultItem(resultSequence.next(), returnType, options, reader));
             }
         } finally {
-            if (resultSequence != null && !resultSequence.isClosed()) {
+            if (!resultSequence.isClosed()) {
                 resultSequence.close();
             }
->>>>>>> 196c9cdc
         }
         return resultList;
     }
