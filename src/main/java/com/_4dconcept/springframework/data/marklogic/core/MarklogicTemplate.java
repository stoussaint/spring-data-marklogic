/*
 * Copyright 2017 the original author or authors.
 *
 * Licensed under the Apache License, Version 2.0 (the "License");
 * you may not use this file except in compliance with the License.
 * You may obtain a copy of the License at
 *
 *      http://www.apache.org/licenses/LICENSE-2.0
 *
 * Unless required by applicable law or agreed to in writing, software
 * distributed under the License is distributed on an "AS IS" BASIS,
 * WITHOUT WARRANTIES OR CONDITIONS OF ANY KIND, either express or implied.
 * See the License for the specific language governing permissions and
 * limitations under the License.
 */
package com._4dconcept.springframework.data.marklogic.core;

import com._4dconcept.springframework.data.marklogic.MarklogicCollectionUtils;
import com._4dconcept.springframework.data.marklogic.MarklogicSupportedType;
import com._4dconcept.springframework.data.marklogic.MarklogicTypeUtils;
import com._4dconcept.springframework.data.marklogic.MarklogicUtils;
import com._4dconcept.springframework.data.marklogic.core.convert.MappingMarklogicConverter;
import com._4dconcept.springframework.data.marklogic.core.convert.MarklogicContentHolder;
import com._4dconcept.springframework.data.marklogic.core.convert.MarklogicConverter;
import com._4dconcept.springframework.data.marklogic.core.convert.MarklogicReader;
import com._4dconcept.springframework.data.marklogic.core.convert.MarklogicWriter;
import com._4dconcept.springframework.data.marklogic.core.cts.CTSQuerySerializer;
import com._4dconcept.springframework.data.marklogic.core.mapping.MarklogicIdentifier;
import com._4dconcept.springframework.data.marklogic.core.mapping.MarklogicMappingContext;
import com._4dconcept.springframework.data.marklogic.core.mapping.MarklogicPersistentEntity;
import com._4dconcept.springframework.data.marklogic.core.mapping.MarklogicPersistentProperty;
import com._4dconcept.springframework.data.marklogic.core.mapping.MarklogicSimpleTypes;
import com._4dconcept.springframework.data.marklogic.core.mapping.event.AfterRetrieveEvent;
import com._4dconcept.springframework.data.marklogic.core.mapping.event.AfterSaveEvent;
import com._4dconcept.springframework.data.marklogic.core.mapping.event.BeforeConvertEvent;
import com._4dconcept.springframework.data.marklogic.core.mapping.event.BeforeSaveEvent;
import com._4dconcept.springframework.data.marklogic.core.query.Query;
import com._4dconcept.springframework.data.marklogic.core.query.QueryBuilder;
import com._4dconcept.springframework.data.marklogic.datasource.ContentSourceUtils;
import com.marklogic.xcc.Content;
import com.marklogic.xcc.ContentSource;
import com.marklogic.xcc.Request;
import com.marklogic.xcc.ResultItem;
import com.marklogic.xcc.ResultSequence;
import com.marklogic.xcc.Session;
import com.marklogic.xcc.ValueFactory;
import com.marklogic.xcc.exceptions.RequestException;
import com.marklogic.xcc.types.XName;
import com.marklogic.xcc.types.XdmValue;
import com.marklogic.xcc.types.XdmVariable;
import org.slf4j.Logger;
import org.slf4j.LoggerFactory;
import org.springframework.context.ApplicationEvent;
import org.springframework.context.ApplicationEventPublisher;
import org.springframework.context.ApplicationEventPublisherAware;
import org.springframework.core.convert.ConversionFailedException;
import org.springframework.core.convert.ConversionService;
import org.springframework.core.convert.TypeDescriptor;
import org.springframework.dao.DataAccessResourceFailureException;
import org.springframework.dao.DataRetrievalFailureException;
import org.springframework.dao.InvalidDataAccessApiUsageException;
import org.springframework.dao.TypeMismatchDataAccessException;
import org.springframework.data.mapping.MappingException;
import org.springframework.data.mapping.PersistentPropertyAccessor;
import org.springframework.data.mapping.context.MappingContext;
import org.springframework.data.mapping.model.ConvertingPropertyAccessor;
import org.springframework.lang.Nullable;
import org.springframework.util.Assert;
import org.springframework.util.CollectionUtils;

import javax.xml.namespace.QName;
import java.io.IOException;
import java.util.ArrayList;
import java.util.HashMap;
import java.util.List;
import java.util.Map;
import java.util.UUID;
import java.util.function.Consumer;
import java.util.function.Function;

/**
 * Primary implementation of {@link MarklogicOperations}.
 *
 * @author Stéphane Toussaint
 */
public class MarklogicTemplate implements MarklogicOperations, ApplicationEventPublisherAware {

    private static final Logger LOGGER = LoggerFactory.getLogger(MarklogicTemplate.class);

    private final ContentSource contentSource;
    private final MarklogicConverter marklogicConverter;
    private final MappingContext<? extends MarklogicPersistentEntity<?>, MarklogicPersistentProperty> mappingContext;

    private MarklogicCollectionUtils marklogicCollectionUtils = new MarklogicCollectionUtils() {};

    private static final String SUBMISSION_ERROR_MSG = "Unable to submit request";

    private ApplicationEventPublisher eventPublisher;

    public MarklogicTemplate(ContentSource contentSource) {
        this(contentSource, null);
    }

    public MarklogicTemplate(ContentSource contentSource, @Nullable MarklogicConverter marklogicConverter) {
        this.contentSource = contentSource;
        this.marklogicConverter = marklogicConverter == null ? getDefaultMarklogicConverter() : marklogicConverter;
        this.mappingContext = this.marklogicConverter.getMappingContext();
    }

    private static MarklogicConverter getDefaultMarklogicConverter() {
        MappingMarklogicConverter mappingMarklogicConverter = new MappingMarklogicConverter(new MarklogicMappingContext());
        mappingMarklogicConverter.afterPropertiesSet();
        return mappingMarklogicConverter;
    }

    @Override
    public void setApplicationEventPublisher(ApplicationEventPublisher applicationEventPublisher) {
        this.eventPublisher = applicationEventPublisher;
    }

    @Override
    public long count(Query query) {
        String ctsQuery = new CTSQuerySerializer(query).disablePagination().asCtsQuery();
        String countQuery = String.format("xdmp:estimate(%s)", ctsQuery);
        Long count = invokeAdhocQuery(countQuery, Long.TYPE, new MarklogicInvokeOperationOptions() {
            @Override
            public boolean useCacheResult() {
                return false;
            }
        });
        return count == null ? 0 : count;
    }

    @Override
    public void insert(Object objectToSave) {
        MarklogicPersistentEntity<?> persistentEntity = retrievePersistentEntity(objectToSave.getClass());

        insert(objectToSave, new MarklogicCreateOperationOptions() {
            @Override
            public String uri() {
                return persistentEntity.getUri();
            }

            @Override
            public String[] extraCollections() {
                return new String[0];
            }

            @Override
            public String defaultCollection() {
                return persistentEntity.getDefaultCollection();
            }
        });
    }

    @Override
    public void insert(Object objectToSave, MarklogicCreateOperationOptions options) {
        assertAutoGenerableIdIfNotSet(objectToSave);

        generateIdIfNecessary(objectToSave);

        doInsert(objectToSave, options, this.marklogicConverter);
    }

    @Override
    public void save(Object objectToSave) {
        if (isUnidentifiedObject(objectToSave)) {
            LOGGER.debug("Save operation issued with unidentified object. Fallback to insert operation.");
            insert(objectToSave);
        } else {
            MarklogicPersistentEntity<?> persistentEntity = retrievePersistentEntity(objectToSave.getClass());

            final String uri = retrieveUri(objectToSave);
            final String defaultCollection = persistentEntity.getDefaultCollection();

            save(objectToSave, new MarklogicCreateOperationOptions() {
                @Override
                public String uri() {
                    return uri;
                }

                @Override
                public String[] extraCollections() {
                    return new String[0];
                }

                @Override
                public String defaultCollection() {
                    return defaultCollection;
                }
            });
        }
    }

    @Override
    public void save(Object objectToSave, MarklogicCreateOperationOptions options) {
        if (isUnidentifiedObject(objectToSave)) {
            LOGGER.debug("Save operation issued with unidentified object. Fallback to insert operation.");
            insert(objectToSave, options);
        } else {
            final String uri = retrieveUri(objectToSave);
            doInsert(objectToSave, new MarklogicCreateOperationOptions() {
                @Override
                public String uri() {
                    return uri;
                }

                @Override
                public String[] extraCollections() {
                    return options.extraCollections();
                }

                @Override
                public String defaultCollection() {
                    return options.defaultCollection();
                }

                @Override
                public boolean idInPropertyFragment() {
                    return options.idInPropertyFragment();
                }

                @Override
                public Class<?> entityClass() {
                    return options.entityClass();
                }
            }, marklogicConverter);
        }
    }

    @Override
    public void remove(Object entity) {
        String uri = retrieveUri(entity);
        LOGGER.debug("Remove '{}' from '{}'", entity, uri);
        invokeAdhocQuery("xdmp:document-delete('" + uri + "')", new MarklogicInvokeOperationOptions() {
            @Override
            public boolean useCacheResult() {
                return false;
            }
        });
    }

    @Override
    public <T> void remove(Object id, Class<T> entityClass) {
        remove(id, entityClass, new MarklogicOperationOptions() {
            @Override
            public String defaultCollection() {
                return determineCollectionName(entityClass);
            }
        });
    }

    @Override
    public <T> void remove(Object id, Class<T> entityClass, MarklogicOperationOptions options) {
        T entity = findById(id, entityClass, options);

        if (entity != null) {
            remove(entity);
        }
    }

    @Override
    public <T> void removeAll(Class<T> entityClass) {
        String collection = determineCollectionName(entityClass);
        removeAll(entityClass, new MarklogicOperationOptions() {
            @Override
            public String defaultCollection() {
                return collection;
            }
        });
    }

    @Override
    public <T> void removeAll(Class<T> entityClass, MarklogicOperationOptions options) {
        Assert.notNull(options.defaultCollection(), "A collection should be provided for removeAll operation!");

        String collection = MarklogicUtils.expandsExpression(options.defaultCollection(), entityClass);

        if (collection != null) {
            doRemoveAll(collection);
        }
    }

    @Nullable
    @Override
    public <T> T findById(Object id, Class<T> entityClass) {
        return findById(id, entityClass, new MarklogicOperationOptions() {
            @Override
            public String defaultCollection() {
                return determineCollectionName(entityClass);
            }
        });
    }

    @Nullable
    @Override
    @SuppressWarnings("unchecked")
    public <T> T findById(Object id, Class<T> entityClass, MarklogicOperationOptions options) {
        Assert.notNull(entityClass, "EntityClass can not be null");

        final Class<?> targetEntityClass = retrieveTargetEntityClass(entityClass, options);
        MarklogicIdentifier identifier = resolveMarklogicIdentifier(id, targetEntityClass);

        final String targetCollection = retrieveTargetCollection(MarklogicUtils.expandsExpression(options.defaultCollection(), targetEntityClass, null, () -> id));

        final boolean isIdInPropertyFragment = options.idInPropertyFragment();

        LOGGER.debug("Retrieve object stored in '{}' default collection with '{}' as identifier", targetCollection, id);

        StringBuilder sb = new StringBuilder("cts:search(" + targetCollection + ",");
        if (isIdInPropertyFragment) {
            sb.append("cts:properties-fragment-query(");
        }
        sb
                .append("cts:element-value-query(fn:QName(\"")
                .append(identifier.qname().getNamespaceURI())
                .append("\", \"")
                .append(identifier.qname().getLocalPart())
                .append("\"), \"")
                .append(identifier.value())
                .append("\")");
        if (isIdInPropertyFragment) {
            sb.append(")");
        }
        sb.append(")");

        LOGGER.trace("{}", sb);

        return invokeAdhocQuery(sb.toString(), entityClass, new MarklogicInvokeOperationOptions() {
            @Override
            public Map<Object, Object> params() {
                Map<Object, Object> params = new HashMap<>();
                params.put("id", id);
                return params;
            }
        });
    }

    private <T> Class<?> retrieveTargetEntityClass(Class<T> entityClass, MarklogicOperationOptions options) {
        Class<?> optionEntityClass = options.entityClass();
        return optionEntityClass == null ? entityClass : optionEntityClass;
    }

    @Override
    public <T> List<T> find(Query query, Class<T> entityClass) {
        return find(query, entityClass, new MarklogicOperationOptions() {
        });
    }

    @Override
    @SuppressWarnings("unchecked")
    public <T> List<T> find(Query query, Class<T> entityClass, MarklogicOperationOptions options) {
        return invokeAdhocQueryAsList(new CTSQuerySerializer(query).asCtsQuery(), entityClass, new MarklogicInvokeOperationOptions() {
            @Override
            public boolean useCacheResult() {
                return false;
            }
        });
    }

    @Nullable
    @Override
    public <T> T findOne(Query query, Class<T> entityClass) {
        return findOne(query, entityClass, new MarklogicOperationOptions() {
        });
    }

    @Nullable
    @Override
    public <T> T findOne(Query query, Class<T> entityClass, MarklogicOperationOptions options) {

        Assert.notNull(query, "Query must not be null!");
        Assert.notNull(entityClass, "EntityClass must not be null!");
        Assert.notNull(options, "MarklogicOperationOptions must not be null!");

        query.setLimit(1);
        List<T> resultList = find(query, entityClass, options);
        return resultList.isEmpty() ? null : resultList.get(0);
    }

    @Override
    public <T> List<T> findAll(Class<T> entityClass) {
        return find(new QueryBuilder(this).ofType(entityClass).build(), entityClass, new MarklogicOperationOptions() {
        });
    }

    @Override
    public <T> List<T> findAll(Class<T> entityClass, MarklogicOperationOptions options) {
        return find(new QueryBuilder(this).ofType(entityClass).build(), entityClass, options);
    }

    @Override
    public <T> List<T> invokeModuleAsList(String moduleName, Class<T> resultClass, MarklogicInvokeOperationOptions options) {
        return returnInSession(session -> {
            try {
                ResultSequence resultSequence = session.submitRequest(buildModuleRequest(moduleName, options, session));
                return prepareResultList(resultSequence, resultClass, options, marklogicConverter);
            } catch (RequestException re) {
                throw new DataRetrievalFailureException(SUBMISSION_ERROR_MSG, re);
            }
        });
    }

    @Nullable
    @Override
    public <T> T invokeModule(String moduleName, Class<T> resultClass, MarklogicInvokeOperationOptions options) {
        List<T> resultList = invokeModuleAsList(moduleName, resultClass, options);

        if (CollectionUtils.isEmpty(resultList)) {
            return null;
        } else if (resultList.size() == 1) {
            return resultList.get(0);
        } else {
            throw new DataRetrievalFailureException("Only one result expected. You should probably call invokeModuleAsList instead");
        }
    }

    @Override
    public void invokeModule(String moduleName, MarklogicInvokeOperationOptions options) {
        doInSession(session -> {
            try {
                session.submitRequest(buildModuleRequest(moduleName, options, session));
            } catch (RequestException re) {
                throw new DataRetrievalFailureException(SUBMISSION_ERROR_MSG, re);
            }
        });
    }

    @Override
    public <T> List<T> invokeAdhocQueryAsList(String query, Class<T> resultClass, MarklogicInvokeOperationOptions options) {
        return returnInSession(session -> {
            try {
                ResultSequence resultSequence = session.submitRequest(buildAdhocRequest(query, options, session));
                return prepareResultList(resultSequence, resultClass, options, this.marklogicConverter);
            } catch (RequestException re) {
                throw new DataRetrievalFailureException(SUBMISSION_ERROR_MSG, re);
            }
        });
    }

    @Override
    public <T> T invokeAdhocQuery(String query, Class<T> resultClass, MarklogicInvokeOperationOptions options) {
        List<T> resultList = invokeAdhocQueryAsList(query, resultClass, options);

        if (CollectionUtils.isEmpty(resultList)) {
            return null;
        } else if (resultList.size() == 1) {
            return resultList.get(0);
        } else {
            throw new DataRetrievalFailureException("Only one result expected. You should probably call invokeAdhocQueryAsList instead");
        }
    }

    @Override
    public void invokeAdhocQuery(String query, MarklogicInvokeOperationOptions options) {
        doInSession(session -> {
            try {
                session.submitRequest(buildAdhocRequest(query, options, session));
            } catch (RequestException re) {
                throw new DataRetrievalFailureException(SUBMISSION_ERROR_MSG, re);
            }
        });
    }

    @Nullable
    @Override
    public <T> String resolveDefaultCollection(T entity, MarklogicOperationOptions options) {
        MarklogicPersistentEntity<?> persistentEntity = retrievePersistentEntity(entity.getClass());
        String defaultCollection = options.defaultCollection() == null ? persistentEntity.getDefaultCollection() : options.defaultCollection();
        return MarklogicUtils.expandsExpression(defaultCollection, entity.getClass(), entity, () -> resolveMarklogicIdentifier(entity));
    }

    @Nullable
    @Override
    public <T> Object resolveContentIdentifier(T entity) {
        return MarklogicUtils.retrieveIdentifier(entity, mappingContext);
    }

    @Override
    public MarklogicConverter getConverter() {
        return this.marklogicConverter;
    }

    /*
    #############################
    ## PRIVATE IMPLEMENTATIONS ##
    #############################
    */
    private void doRemoveAll(String collection) {
        LOGGER.debug("Remove all entities stored in '{}' default collection", collection);

        String query = "xdmp:collection-delete(\"" + collection + "\")";

        doInSession(session -> {
            Request request = session.newAdhocQuery(query);
            try {
                session.submitRequest(request);
            } catch (RequestException re) {
                throw new DataRetrievalFailureException("Unable to query uri", re);
            }
        });
    }

<<<<<<< HEAD
    private void doInsert(Object objectToSave, MarklogicCreateOperationOptions options, MarklogicWriter<Object> writer) {
        String uri =  MarklogicUtils.expandsExpression(options.uri(), objectToSave.getClass(), objectToSave, MarklogicUtils.retrieveIdentifier(objectToSave, mappingContext));
        String collection = MarklogicUtils.expandsExpression(options.defaultCollection(), objectToSave.getClass(), objectToSave, MarklogicUtils.retrieveIdentifier(objectToSave, mappingContext));
=======
    private <T> void doInsert(T objectToSave, MarklogicCreateOperationOptions options, MarklogicWriter<T> writer) {
        String uri =  MarklogicUtils.expandsExpression(options.uri(), objectToSave.getClass(), objectToSave, () -> MarklogicUtils.retrieveIdentifier(objectToSave, mappingContext));
        String collection = MarklogicUtils.expandsExpression(options.defaultCollection(), objectToSave.getClass(), objectToSave, () -> MarklogicUtils.retrieveIdentifier(objectToSave, mappingContext));
>>>>>>> d293e1b0

        Assert.notNull(uri, "A uri should be computable for entity insertion");

        LOGGER.debug("Insert entity '{}' at '{}' within '{}' default collection", objectToSave, uri, collection);

        maybeEmitEvent(new BeforeConvertEvent<>(objectToSave, uri));

        Content content = toContentObject(uri, objectToSave, collection, writer);

        maybeEmitEvent(new BeforeSaveEvent<>(objectToSave, content, uri));

        doInsertContent(content);

        doPostInsert(uri, objectToSave);

        maybeEmitEvent(new AfterSaveEvent<>(objectToSave, content, uri));
    }

    private void maybeEmitEvent(ApplicationEvent event) {
        if (null != eventPublisher) {
            eventPublisher.publishEvent(event);
        }
    }

    /**
     * Populates the id property of the saved object, if it's not set already.
     *
     * @param objectToSave The object currently saved
     */
    private void generateIdIfNecessary(Object objectToSave) {
        MarklogicPersistentProperty property = MarklogicUtils.getIdPropertyFor(objectToSave.getClass(), mappingContext);

        if (property == null) {
            return;
        }

        MarklogicPersistentEntity<?> entity = retrievePersistentEntity(objectToSave.getClass());
        PersistentPropertyAccessor accessor = entity.getPropertyAccessor(objectToSave);

        if (accessor.getProperty(property) != null) {
            return;
        }

        ConversionService conversionService = marklogicConverter.getConversionService();
        new ConvertingPropertyAccessor(accessor, conversionService).setProperty(property, UUID.randomUUID());
    }

    private boolean isUnidentifiedObject(Object objectToSave) {
        MarklogicPersistentProperty property = MarklogicUtils.getIdPropertyFor(objectToSave.getClass(), mappingContext);

        if (property == null) {
            return true;
        }

        MarklogicPersistentEntity<?> entity = retrievePersistentEntity(objectToSave.getClass());
        return entity.getPropertyAccessor(objectToSave).getProperty(property) == null;
    }

    private String retrieveUri(Object objectToSave) {
        MarklogicPersistentEntity<?> persistentEntity = retrievePersistentEntity(objectToSave.getClass());

        final MarklogicIdentifier identifier = resolveMarklogicIdentifier(objectToSave);
        final String collection = MarklogicUtils.expandsExpression(persistentEntity.getDefaultCollection(), objectToSave.getClass(), null, () -> MarklogicUtils.retrieveIdentifier(objectToSave, mappingContext));

        String collectionConstraints = retrieveConstraintCollection(collection);

        final boolean isIdInPropertyFragment = persistentEntity.idInPropertyFragment();

        LOGGER.debug("Looking to uri for object stored in '{}' default collection with '{}' as identifier", collection, identifier.qname());

        StringBuilder sb = new StringBuilder("cts:uris((), (), cts:and-query((");
        if (collectionConstraints != null) {
            sb.append(collectionConstraints).append(",");
        }

        if (isIdInPropertyFragment) {
            sb.append("cts:properties-fragment-query(");
        }
        sb.append("cts:element-value-query(fn:QName(\"")
                .append(identifier.qname().getNamespaceURI())
                .append("\", \"")
                .append(identifier.qname().getLocalPart())
                .append("\"), \"")
                .append(identifier.value())
                .append("\")");
        if (isIdInPropertyFragment) {
            sb.append(")");
        }
        sb.append(")))");

        LOGGER.trace("{}", sb);

        List<String> uris = invokeAdhocQueryAsList(sb.toString(), String.class, new MarklogicInvokeOperationOptions() {
        });

        if (!CollectionUtils.isEmpty(uris)) {
            return uris.get(0);
        } else {
            return persistentEntity.getUri();
        }
    }

    private <T> T returnInSession(Function<Session, T> sessionTask) {
        Session session = ContentSourceUtils.getSession(contentSource);
        try {
            return sessionTask.apply(session);
        } finally {
            ContentSourceUtils.releaseSession(session, contentSource);
        }
    }

    private void doInSession(Consumer<Session> sessionTask) {
        Session session = ContentSourceUtils.getSession(contentSource);
        try {
            sessionTask.accept(session);
        } finally {
            ContentSourceUtils.releaseSession(session, contentSource);
        }
    }

    private Content toContentObject(String uri, Object entity, @Nullable String collection, MarklogicWriter<Object> writer) {
        Content content;
        boolean supportedClass = MarklogicTypeUtils.isSupportedType(entity.getClass());

        ArrayList<String> collections = new ArrayList<>();
        collections.add(collection);
        collections.addAll(extractCollections(entity));

        Object contentToSave;

        if (!supportedClass) {
            MarklogicContentHolder holder = new MarklogicContentHolder();
            writer.write(entity, holder);
            contentToSave = holder.getContent();
        } else {
            contentToSave = entity;
        }

        try {
            content = MarklogicSupportedType
                    .fromClass(contentToSave.getClass())
                    .orElseThrow(() -> new MappingException("Unexpected content type " + entity.getClass()))
                    .createContentObject(uri, contentToSave);
        } catch (IOException ioe) {
            throw new MappingException("Unable to convert entity into a Marklogic Content", ioe);
        }


        if (collection != null) {
            content.getCreateOptions().setCollections(collections.toArray(new String[0]));
        }

        return content;
    }

    private <T> List<String> extractCollections(T entity) {
        return marklogicCollectionUtils.extractCollections(entity, mappingContext);
    }

    private void doInsertContent(Content content) {
        doInSession(session -> {
            try {
                session.insertContent(content);
            } catch (RequestException re) {
                throw new DataAccessResourceFailureException("Unable to execute request", re);
            }
        });
    }

    private void assertAutoGenerableIdIfNotSet(Object entity) {
        MarklogicPersistentEntity<?> persistentEntity = retrievePersistentEntity(entity.getClass());
        MarklogicPersistentProperty idProperty = persistentEntity.getIdProperty();

        if (idProperty == null) {
            return;
        }

        Object idValue = persistentEntity.getPropertyAccessor(entity).getProperty(idProperty);

        if (idValue == null && !MarklogicSimpleTypes.AUTOGENERATED_ID_TYPES.contains(idProperty.getType())) {
            throw new InvalidDataAccessApiUsageException(
                    String.format("Cannot auto-generate id of type %s for entity of type %s!", idProperty.getType().getName(),
                            entity.getClass().getName()));
        }
    }

    private String determineCollectionName(Class<?> entityClass) {
        return retrievePersistentEntity(entityClass).getDefaultCollection();
    }

    private Request buildAdhocRequest(String query, MarklogicInvokeOperationOptions options, Session session) {
        Request request = session.newAdhocQuery(query);
        request.getOptions().setCacheResult(options.useCacheResult());
        addVariablesToRequest(options.params(), request);
        return request;
    }

    private Request buildModuleRequest(String moduleName, MarklogicInvokeOperationOptions options, Session session) {
        Request request = session.newModuleInvoke(moduleName);
        addVariablesToRequest(options.params(), request);
        return request;
    }

    private void addVariablesToRequest(Map<Object, Object> params, Request request) {
        for (Map.Entry<Object, Object> entry : params.entrySet()) {
            request.setVariable(buildVariable(entry.getKey(), entry.getValue()));
        }
    }

    private XdmVariable buildVariable(Object key, Object value) {
        XName xname = isFullQualifiedName(key) ? buildVariableName((QName) key) : new XName((String) key);
        return ValueFactory.newVariable(xname, buildVariableValue(value));
    }

    private XName buildVariableName(QName name) {
        return new XName(name.getNamespaceURI(), name.getLocalPart());
    }

    private boolean isFullQualifiedName(Object name) {
        return name instanceof QName;
    }


    private XdmValue buildVariableValue(@Nullable Object value) {
        if (value == null) {
            return ValueFactory.newXSString("");
        }

        XdmValue converted = marklogicConverter.getConversionService().convert(value, XdmValue.class);
        return converted == null ? ValueFactory.newXSString("") : converted;
    }

    private <T> List<T> prepareResultList(ResultSequence resultSequence, Class<T> returnType, MarklogicInvokeOperationOptions options, MarklogicReader<Object> reader) {
        List<T> resultList = new ArrayList<>();
        while (resultSequence.hasNext()) {
            resultList.add(prepareResultItem(resultSequence.next(), returnType, options, reader));
        }
        return resultList;
    }

    private <T> T prepareResultItem(ResultItem resultItem, Class<T> returnType, MarklogicInvokeOperationOptions options, MarklogicReader<Object> reader) {
        MarklogicContentHolder holder = new MarklogicContentHolder();
        holder.setContent(resultItem);

        T item = reader.read(returnType, holder);
        AfterRetrieveEvent<T> event = new AfterRetrieveEvent<>(item, resultItem.getDocumentURI());
        event.setParams(options.params());
        maybeEmitEvent(event);
        return item;
    }

    private String retrieveTargetCollection(@Nullable String defaultCollection) {
        if (defaultCollection == null) {
            return "fn:collection()";
        }

        return "fn:collection('" + defaultCollection + "')";
    }

    @Nullable
    private String retrieveConstraintCollection(@Nullable String defaultCollection) {
        if (defaultCollection == null) {
            return null;
        }

        return "cts:collection-query('" + defaultCollection + "')";
    }

    private MarklogicIdentifier resolveMarklogicIdentifier(Object object) {
        MarklogicPersistentProperty idProperty = MarklogicUtils.getIdPropertyFor(object.getClass(), mappingContext);

        if (idProperty == null)
            throw new InvalidDataAccessApiUsageException("Unable to retrieve expected identifier property !");

        Object id = MarklogicUtils.retrieveIdentifier(object, mappingContext);

        if (id == null) {
            throw new NullPointerException("Id is not expected to be null");
        }

        return resolveMarklogicIdentifier(id, idProperty);
    }

    private <T> MarklogicIdentifier resolveMarklogicIdentifier(Object id, Class<T> entityClass) {
        MarklogicPersistentProperty idProperty = MarklogicUtils.getIdPropertyFor(entityClass, mappingContext);

        if (idProperty == null)
            throw new InvalidDataAccessApiUsageException("Unable to retrieve expected identifier property !");

        return resolveMarklogicIdentifier(id, idProperty);
    }

    private MarklogicIdentifier resolveMarklogicIdentifier(Object id, MarklogicPersistentProperty idProperty) {
        if (MarklogicTypeUtils.isSimpleType(idProperty.getType())) {
            return new MarklogicIdentifier() {
                @Override
                public QName qname() {
                    return idProperty.getQName();
                }

                @Override
                public String value() {
                    return id.toString();
                }
            };
        }

        ConversionService conversionService = marklogicConverter.getConversionService();
        if (conversionService.canConvert(idProperty.getType(), MarklogicIdentifier.class)) {
            MarklogicIdentifier convert = conversionService.convert(id, MarklogicIdentifier.class);
            if (convert == null) {
                throw new ConversionFailedException(TypeDescriptor.forObject(id), TypeDescriptor.valueOf(MarklogicIdentifier.class), id, new NullPointerException("Conversion result is not expected to be null"));
            }

            return convert;
        }

        throw new MappingException("Unexpected identifier type " + idProperty.getClass());
    }

    private <T> void doPostInsert(String uri, T objectToSave) {
        MarklogicPersistentEntity persistentEntity = retrievePersistentEntity(objectToSave.getClass());
        if (persistentEntity.idInPropertyFragment()) {
            MarklogicIdentifier identifier = resolveMarklogicIdentifier(objectToSave);
            invokeAdhocQuery(String.format(
                    "declare namespace _id=\"%s\";\n" +
                            "xdmp:document-set-property(\"%s\", element _id:%s {\"%s\"})",
                    identifier.qname().getNamespaceURI(),
                    uri,
                    identifier.qname().getLocalPart(),
                    identifier.value()
            ), new MarklogicInvokeOperationOptions() {
            });
        }
    }

    private MarklogicPersistentEntity<?> retrievePersistentEntity(Class<?> aClass) {
        MarklogicPersistentEntity<?> persistentEntity = mappingContext.getPersistentEntity(aClass);

        if (persistentEntity == null) {
            throw new TypeMismatchDataAccessException(String.format("No Persistent Entity information found for the class %s", aClass));
        }

        return persistentEntity;
    }

    void setMarklogicCollectionUtils(MarklogicCollectionUtils marklogicCollectionUtils) {
        this.marklogicCollectionUtils = marklogicCollectionUtils;
    }
}<|MERGE_RESOLUTION|>--- conflicted
+++ resolved
@@ -501,15 +501,9 @@
         });
     }
 
-<<<<<<< HEAD
     private void doInsert(Object objectToSave, MarklogicCreateOperationOptions options, MarklogicWriter<Object> writer) {
-        String uri =  MarklogicUtils.expandsExpression(options.uri(), objectToSave.getClass(), objectToSave, MarklogicUtils.retrieveIdentifier(objectToSave, mappingContext));
-        String collection = MarklogicUtils.expandsExpression(options.defaultCollection(), objectToSave.getClass(), objectToSave, MarklogicUtils.retrieveIdentifier(objectToSave, mappingContext));
-=======
-    private <T> void doInsert(T objectToSave, MarklogicCreateOperationOptions options, MarklogicWriter<T> writer) {
         String uri =  MarklogicUtils.expandsExpression(options.uri(), objectToSave.getClass(), objectToSave, () -> MarklogicUtils.retrieveIdentifier(objectToSave, mappingContext));
         String collection = MarklogicUtils.expandsExpression(options.defaultCollection(), objectToSave.getClass(), objectToSave, () -> MarklogicUtils.retrieveIdentifier(objectToSave, mappingContext));
->>>>>>> d293e1b0
 
         Assert.notNull(uri, "A uri should be computable for entity insertion");
 
