/*
 * Copyright 2017 the original author or authors.
 *
 * Licensed under the Apache License, Version 2.0 (the "License");
 * you may not use this file except in compliance with the License.
 * You may obtain a copy of the License at
 *
 *      http://www.apache.org/licenses/LICENSE-2.0
 *
 * Unless required by applicable law or agreed to in writing, software
 * distributed under the License is distributed on an "AS IS" BASIS,
 * WITHOUT WARRANTIES OR CONDITIONS OF ANY KIND, either express or implied.
 * See the License for the specific language governing permissions and
 * limitations under the License.
 */
package com._4dconcept.springframework.data.marklogic.repository.query;

import com._4dconcept.springframework.data.marklogic.MarklogicUtils;
import com._4dconcept.springframework.data.marklogic.core.MarklogicOperations;
import com._4dconcept.springframework.data.marklogic.core.mapping.MarklogicPersistentEntity;
import com._4dconcept.springframework.data.marklogic.core.mapping.MarklogicPersistentProperty;
import com._4dconcept.springframework.data.marklogic.core.query.Query;
import org.springframework.data.mapping.context.MappingContext;
import org.springframework.data.repository.query.ParameterAccessor;
import org.springframework.data.repository.query.RepositoryQuery;
import org.springframework.data.repository.query.parser.PartTree;

/**
 * {@link RepositoryQuery} implementation for Marklogic.
 *
 * @author Stephane Toussaint
 */
public class PartTreeMarklogicQuery extends AbstractMarklogicQuery {

    private final PartTree tree;
    private final MappingContext<? extends MarklogicPersistentEntity<?>, MarklogicPersistentProperty> context;

    public PartTreeMarklogicQuery(MarklogicQueryMethod method, MarklogicOperations marklogicOperations) {
        super(method, marklogicOperations);

        this.tree = new PartTree(method.getName(), method.getResultProcessor().getReturnedType().getDomainType());
        this.context = marklogicOperations.getConverter().getMappingContext();
    }

    @Override
    protected Query createQuery(ParameterAccessor accessor) {
        MarklogicQueryCreator creator = new MarklogicQueryCreator(tree, accessor, context);
        Query query = creator.createQuery();

        Class<?> domainType = getQueryMethod().getReturnedObjectType();

<<<<<<< HEAD
        MarklogicPersistentEntity<?> persistentEntity = context.getPersistentEntity(domainType);
        if (persistentEntity != null) {
            String defaultCollection = persistentEntity.getDefaultCollection();
            String collection = MarklogicUtils.expandCollection(defaultCollection, domainType);
            if (collection != null) {
                query.setCollection(collection);
            }
        }
=======
        String defaultCollection = context.getPersistentEntity(domainType).getDefaultCollection();
        query.setCollection(MarklogicUtils.expandsExpression(defaultCollection, domainType));
>>>>>>> 16568ad9

        if (tree.isLimiting()) {
            query.setLimit(tree.getMaxResults() == null ? 0 : tree.getMaxResults());
        }

        return query;
    }

    @Override
    protected boolean isDeleteQuery() {
        return tree.isDelete();
    }
}<|MERGE_RESOLUTION|>--- conflicted
+++ resolved
@@ -49,19 +49,8 @@
 
         Class<?> domainType = getQueryMethod().getReturnedObjectType();
 
-<<<<<<< HEAD
-        MarklogicPersistentEntity<?> persistentEntity = context.getPersistentEntity(domainType);
-        if (persistentEntity != null) {
-            String defaultCollection = persistentEntity.getDefaultCollection();
-            String collection = MarklogicUtils.expandCollection(defaultCollection, domainType);
-            if (collection != null) {
-                query.setCollection(collection);
-            }
-        }
-=======
         String defaultCollection = context.getPersistentEntity(domainType).getDefaultCollection();
         query.setCollection(MarklogicUtils.expandsExpression(defaultCollection, domainType));
->>>>>>> 16568ad9
 
         if (tree.isLimiting()) {
             query.setLimit(tree.getMaxResults() == null ? 0 : tree.getMaxResults());
