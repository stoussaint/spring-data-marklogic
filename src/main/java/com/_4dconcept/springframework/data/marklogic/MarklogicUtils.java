package com._4dconcept.springframework.data.marklogic;

<<<<<<< HEAD
import org.springframework.expression.EvaluationException;
=======
import com._4dconcept.springframework.data.marklogic.core.mapping.MarklogicPersistentEntity;
import com._4dconcept.springframework.data.marklogic.core.mapping.MarklogicPersistentProperty;
import org.springframework.dao.InvalidDataAccessApiUsageException;
import org.springframework.data.mapping.context.MappingContext;
>>>>>>> 16568ad9
import org.springframework.expression.Expression;
import org.springframework.expression.ParserContext;
import org.springframework.expression.common.LiteralExpression;
import org.springframework.expression.spel.standard.SpelExpressionParser;
import org.springframework.lang.Nullable;
import org.springframework.util.StringUtils;

/**
 * Helper class featuring helper methods for working with Marklogic specific elements.
 * Mainly intended for internal use within the framework.
 *
 * @author stoussaint
 * @since 2017-11-30
 */
public final class MarklogicUtils {

    private static final SpelExpressionParser PARSER = new SpelExpressionParser();

    /**
     * Private constructor to prevent instantiation.
     */
    private MarklogicUtils() {}

    /**
     * Expands the given expression using the provided type as context.
     *
     * @param expression the expression to expand
     * @param entityType the entityType used as context
     * @return the expanded expression. If the given expression is a literal or null, it is return as it.
     */
<<<<<<< HEAD
    public static String expandUri(String uri, DocumentExpressionContext expressionContext) {
        Expression expression = detectExpression(uri);
        if (expression == null) {
            return uri;
        } else {
            String value = expression.getValue(expressionContext, String.class);

            if (value == null)
                throw new EvaluationException(String.format("The uri expression has been evaluated to null [%s]", uri));

            return value;
        }
=======
    public static String expandsExpression(String expression, Class<?> entityType) {
        return expandsExpression(expression, entityType, null, null);
>>>>>>> 16568ad9
    }

    /**
     * Expands the given expression using the provided type, entity and id as context.
     *
     * @param expression the expression to expand
     * @param entityType the entityType used as context
     * @param entity the entity to use as context
     * @return the expanded expression. If the given expression is a literal or null, it is return as it.
     */
<<<<<<< HEAD
    @Nullable
    public static String expandCollection(@Nullable String collection, Class<?> entityType) {
        return expandCollection(collection, new DocumentExpressionContext() {
=======
    public static String expandsExpression(String expression, Class<?> entityType, Object entity, Object id) {
        return expandsExpression(expression, new DocumentExpressionContext() {
>>>>>>> 16568ad9
            @Override
            public Class<?> getEntityClass() {
                return entityType;
            }

            @Override
            public Object getEntity() {
                return entity;
            }

            @Override
            public Object getId() {
                return id;
            }
        });
    }

    public static Object retrieveIdentifier(Object object, MappingContext<? extends MarklogicPersistentEntity<?>, MarklogicPersistentProperty> mappingContext) {
        MarklogicPersistentProperty idProperty = getIdPropertyFor(object.getClass(), mappingContext);

        if (idProperty == null) {
            throw new InvalidDataAccessApiUsageException("Unable to retrieve expected identifier property !");
        }

        MarklogicPersistentEntity<?> persistentEntity = mappingContext.getPersistentEntity(object.getClass());
        return persistentEntity.getPropertyAccessor(object).getProperty(idProperty);
    }

    public static MarklogicPersistentProperty getIdPropertyFor(Class<?> entityType, MappingContext<? extends MarklogicPersistentEntity<?>, MarklogicPersistentProperty> mappingContext) {
        MarklogicPersistentEntity<?> persistentEntity = mappingContext.getPersistentEntity(entityType);
        return persistentEntity == null ? null : persistentEntity.getIdProperty();
    }

    /**
     * Expands the given expression using the provided context.
     *
     * @param expression the collection to expand
     * @param context the context to use during resolution
     * @return the expanded expression. If the given expression is a literal or null, it is return as it.
     */
<<<<<<< HEAD
    @Nullable
    public static String expandCollection(@Nullable String collection, DocumentExpressionContext expressionContext) {
        Expression expression = detectExpression(collection);
        return expression == null ? collection : expression.getValue(expressionContext, String.class);
=======
    private static String expandsExpression(String expression, Object context) {
        Expression spelExpression = detectExpression(expression);
        return spelExpression == null ? expression : spelExpression.getValue(context, String.class);
>>>>>>> 16568ad9
    }

    /**
     * Returns a SpEL {@link Expression} for the uri pattern expressed if present or {@literal null} otherwise.
     * Will also return {@literal null} if the uri pattern {@link String} evaluates
     * to a {@link LiteralExpression} (indicating that no subsequent evaluation is necessary).
     *
     * @param urlPattern can be {@literal null}
     * @return the dynamic Expression if any or {@literal null}
     */
    @Nullable
    private static Expression detectExpression(@Nullable String urlPattern) {
        if (!StringUtils.hasText(urlPattern)) {
            return null;
        }

        Expression expression = PARSER.parseExpression(urlPattern, ParserContext.TEMPLATE_EXPRESSION);

        return expression instanceof LiteralExpression ? null : expression;
    }

<<<<<<< HEAD
    public interface DocumentExpressionContext {
        @Nullable
=======
    private interface DocumentExpressionContext {
>>>>>>> 16568ad9
        Class<?> getEntityClass();

        @Nullable
        Object getEntity();

        @Nullable
        Object getId();
    }

}<|MERGE_RESOLUTION|>--- conflicted
+++ resolved
@@ -1,13 +1,9 @@
 package com._4dconcept.springframework.data.marklogic;
 
-<<<<<<< HEAD
-import org.springframework.expression.EvaluationException;
-=======
 import com._4dconcept.springframework.data.marklogic.core.mapping.MarklogicPersistentEntity;
 import com._4dconcept.springframework.data.marklogic.core.mapping.MarklogicPersistentProperty;
 import org.springframework.dao.InvalidDataAccessApiUsageException;
 import org.springframework.data.mapping.context.MappingContext;
->>>>>>> 16568ad9
 import org.springframework.expression.Expression;
 import org.springframework.expression.ParserContext;
 import org.springframework.expression.common.LiteralExpression;
@@ -38,23 +34,8 @@
      * @param entityType the entityType used as context
      * @return the expanded expression. If the given expression is a literal or null, it is return as it.
      */
-<<<<<<< HEAD
-    public static String expandUri(String uri, DocumentExpressionContext expressionContext) {
-        Expression expression = detectExpression(uri);
-        if (expression == null) {
-            return uri;
-        } else {
-            String value = expression.getValue(expressionContext, String.class);
-
-            if (value == null)
-                throw new EvaluationException(String.format("The uri expression has been evaluated to null [%s]", uri));
-
-            return value;
-        }
-=======
     public static String expandsExpression(String expression, Class<?> entityType) {
         return expandsExpression(expression, entityType, null, null);
->>>>>>> 16568ad9
     }
 
     /**
@@ -65,14 +46,9 @@
      * @param entity the entity to use as context
      * @return the expanded expression. If the given expression is a literal or null, it is return as it.
      */
-<<<<<<< HEAD
     @Nullable
-    public static String expandCollection(@Nullable String collection, Class<?> entityType) {
-        return expandCollection(collection, new DocumentExpressionContext() {
-=======
-    public static String expandsExpression(String expression, Class<?> entityType, Object entity, Object id) {
+    public static String expandsExpression(@Nullable String expression, Class<?> entityType, @Nullable Object entity, @Nullable Object id) {
         return expandsExpression(expression, new DocumentExpressionContext() {
->>>>>>> 16568ad9
             @Override
             public Class<?> getEntityClass() {
                 return entityType;
@@ -113,16 +89,10 @@
      * @param context the context to use during resolution
      * @return the expanded expression. If the given expression is a literal or null, it is return as it.
      */
-<<<<<<< HEAD
     @Nullable
-    public static String expandCollection(@Nullable String collection, DocumentExpressionContext expressionContext) {
-        Expression expression = detectExpression(collection);
-        return expression == null ? collection : expression.getValue(expressionContext, String.class);
-=======
-    private static String expandsExpression(String expression, Object context) {
+    private static String expandsExpression(@Nullable String expression, Object context) {
         Expression spelExpression = detectExpression(expression);
         return spelExpression == null ? expression : spelExpression.getValue(context, String.class);
->>>>>>> 16568ad9
     }
 
     /**
@@ -144,12 +114,8 @@
         return expression instanceof LiteralExpression ? null : expression;
     }
 
-<<<<<<< HEAD
-    public interface DocumentExpressionContext {
+    private interface DocumentExpressionContext {
         @Nullable
-=======
-    private interface DocumentExpressionContext {
->>>>>>> 16568ad9
         Class<?> getEntityClass();
 
         @Nullable
