package com._4dconcept.springframework.data.marklogic;

import com._4dconcept.springframework.data.marklogic.core.mapping.MarklogicPersistentEntity;
import com._4dconcept.springframework.data.marklogic.core.mapping.MarklogicPersistentProperty;
import org.springframework.dao.InvalidDataAccessApiUsageException;
import org.springframework.dao.TypeMismatchDataAccessException;
import org.springframework.data.mapping.context.MappingContext;
import org.springframework.expression.Expression;
import org.springframework.expression.ParserContext;
import org.springframework.expression.common.LiteralExpression;
import org.springframework.expression.spel.standard.SpelExpressionParser;
import org.springframework.lang.Nullable;
import org.springframework.util.StringUtils;

import java.util.function.Supplier;

/**
 * Helper class featuring helper methods for working with Marklogic specific elements.
 * Mainly intended for internal use within the framework.
 *
 * @author stoussaint
 * @since 2017-11-30
 */
public final class MarklogicUtils {

    private static final SpelExpressionParser PARSER = new SpelExpressionParser();

    /**
     * Private constructor to prevent instantiation.
     */
    private MarklogicUtils() {}

    /**
     * Expands the given expression using the provided type as context.
     *
     * @param expression the expression to expand
     * @param entityType the entityType used as context
     * @return the expanded expression. If the given expression is a literal or null, it is return as it.
     */
    @Nullable
    public static String expandsExpression(@Nullable String expression, @Nullable Class<?> entityType) {
        return expandsExpression(expression, entityType, null, null);
    }

    /**
     * Expands the given expression using the provided type, entity and id as context.
     *
     * @param expression the expression to expand
     * @param entityType the entityType used as context
     * @param entity the entity to use as context
     * @return the expanded expression. If the given expression is a literal or null, it is return as it.
     */
<<<<<<< HEAD
    @Nullable
    public static String expandsExpression(@Nullable String expression, @Nullable Class<?> entityType, @Nullable Object entity, @Nullable Object id) {
=======
    public static String expandsExpression(String expression, Class<?> entityType, Object entity, Supplier<Object> idSupplier) {
>>>>>>> d293e1b0
        return expandsExpression(expression, new DocumentExpressionContext() {
            @Override
            public Class<?> getEntityClass() {
                return entityType;
            }

            @Override
            public Object getEntity() {
                return entity;
            }

            @Override
            public Object getId() {
                return idSupplier != null ? idSupplier.get() : null;
            }
        });
    }

    @Nullable
    public static Object retrieveIdentifier(Object object, MappingContext<? extends MarklogicPersistentEntity<?>, MarklogicPersistentProperty> mappingContext) {
        MarklogicPersistentProperty idProperty = getIdPropertyFor(object.getClass(), mappingContext);

        if (idProperty == null) {
            throw new InvalidDataAccessApiUsageException("Unable to retrieve expected identifier property !");
        }

        MarklogicPersistentEntity<?> persistentEntity = mappingContext.getPersistentEntity(object.getClass());

        if (persistentEntity == null) {
            throw new TypeMismatchDataAccessException(String.format("No Persistent Entity information found for the class %s", object.getClass()));
        }

        return persistentEntity.getPropertyAccessor(object).getProperty(idProperty);
    }

    @Nullable
    public static MarklogicPersistentProperty getIdPropertyFor(Class<?> entityType, MappingContext<? extends MarklogicPersistentEntity<?>, MarklogicPersistentProperty> mappingContext) {
        MarklogicPersistentEntity<?> persistentEntity = mappingContext.getPersistentEntity(entityType);
        return persistentEntity == null ? null : persistentEntity.getIdProperty();
    }

    /**
     * Expands the given expression using the provided context.
     *
     * @param expression the collection to expand
     * @param context the context to use during resolution
     * @return the expanded expression. If the given expression is a literal or null, it is return as it.
     */
    @Nullable
    private static String expandsExpression(@Nullable String expression, Object context) {
        Expression spelExpression = detectExpression(expression);
        return spelExpression == null ? expression : spelExpression.getValue(context, String.class);
    }

    /**
     * Returns a SpEL {@link Expression} for the uri pattern expressed if present or {@literal null} otherwise.
     * Will also return {@literal null} if the uri pattern {@link String} evaluates
     * to a {@link LiteralExpression} (indicating that no subsequent evaluation is necessary).
     *
     * @param urlPattern can be {@literal null}
     * @return the dynamic Expression if any or {@literal null}
     */
    @Nullable
    private static Expression detectExpression(@Nullable String urlPattern) {
        if (!StringUtils.hasText(urlPattern)) {
            return null;
        }

        Expression expression = PARSER.parseExpression(urlPattern, ParserContext.TEMPLATE_EXPRESSION);

        return expression instanceof LiteralExpression ? null : expression;
    }

    private interface DocumentExpressionContext {
        @Nullable
        Class<?> getEntityClass();

        @Nullable
        Object getEntity();

        @Nullable
        Object getId();
    }

}<|MERGE_RESOLUTION|>--- conflicted
+++ resolved
@@ -50,12 +50,8 @@
      * @param entity the entity to use as context
      * @return the expanded expression. If the given expression is a literal or null, it is return as it.
      */
-<<<<<<< HEAD
     @Nullable
-    public static String expandsExpression(@Nullable String expression, @Nullable Class<?> entityType, @Nullable Object entity, @Nullable Object id) {
-=======
-    public static String expandsExpression(String expression, Class<?> entityType, Object entity, Supplier<Object> idSupplier) {
->>>>>>> d293e1b0
+    public static String expandsExpression(@Nullable String expression, @Nullable Class<?> entityType, @Nullable Object entity, @Nullable Supplier<Object> idSupplier) {
         return expandsExpression(expression, new DocumentExpressionContext() {
             @Override
             public Class<?> getEntityClass() {
