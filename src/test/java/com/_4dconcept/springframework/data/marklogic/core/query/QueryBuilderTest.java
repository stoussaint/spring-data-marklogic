--- conflicted
+++ resolved
@@ -107,9 +107,6 @@
     }
 
     @Test
-<<<<<<< HEAD
-    @SuppressWarnings("unchecked")
-=======
     public void buildQueryFromExampleWithExtraCollections() {
         Person person = new Person();
         person.setExtraCollections(Arrays.asList("collection1", "collection2"));
@@ -140,7 +137,6 @@
     }
 
     @Test
->>>>>>> 16568ad9
     public void buildQueryFromFilledExample() {
         Person person = new Person();
         person.setFirstname("Me");
@@ -161,11 +157,7 @@
 
         @SuppressWarnings("unchecked")
         List<Criteria> criteriaList = (List<Criteria>) query.getCriteria().getCriteriaObject();
-<<<<<<< HEAD
-        assertThat(criteriaList, notNullValue());
-=======
-
->>>>>>> 16568ad9
+
         assertThat(criteriaList, hasSize(3));
         assertThat(criteriaList.get(0).getCriteriaObject(), is("Me"));
         assertThat(criteriaList.get(1).getCriteriaObject(), is(38));
