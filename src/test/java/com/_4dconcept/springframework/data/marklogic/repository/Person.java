/*
 * Copyright 2017 the original author or authors.
 *
 * Licensed under the Apache License, Version 2.0 (the "License");
 * you may not use this file except in compliance with the License.
 * You may obtain a copy of the License at
 *
 *      http://www.apache.org/licenses/LICENSE-2.0
 *
 * Unless required by applicable law or agreed to in writing, software
 * distributed under the License is distributed on an "AS IS" BASIS,
 * WITHOUT WARRANTIES OR CONDITIONS OF ANY KIND, either express or implied.
 * See the License for the specific language governing permissions and
 * limitations under the License.
 */
package com._4dconcept.springframework.data.marklogic.repository;

import com._4dconcept.springframework.data.marklogic.core.mapping.Collection;
import com._4dconcept.springframework.data.marklogic.core.mapping.Document;
import org.springframework.lang.Nullable;

import javax.xml.bind.annotation.XmlElement;
import javax.xml.bind.annotation.XmlElementWrapper;
import javax.xml.bind.annotation.XmlRootElement;
import java.util.List;

/**
 * Sample domain class.
 *
 * @author Stéphane Toussaint
 */
@Document(uri = "/contact/person/#{id}.xml")
@Collection("#{entityClass.getSimpleName()}")
@XmlRootElement
public class Person {

    @Nullable private String id;
    private String firstname;
    private String lastname;
    private Integer age;
    private List<String> skills;
    private Boolean active;

    @Collection
    private String type;

    private List<String> extraCollections;

    private Address address;

    public Person() {}

    public Person(@Nullable String id, String firstname, String lastname, Integer age, String country) {
        this.id = id;
        this.firstname = firstname;
        this.lastname = lastname;
        this.age = age;

        address = new Address();
        address.setCountry(country);
    }

<<<<<<< HEAD
    /**
     * @return the id
     */
    @XmlElement
    @Nullable
=======
    @XmlElement()
>>>>>>> 16568ad9
    public String getId() {
        return id;
    }

    public void setId(String id) {
        this.id = id;
    }

    public String getFirstname() {
        return firstname;
    }

    public void setFirstname(String firstname) {
        this.firstname = firstname;
    }

    public String getLastname() {
        return lastname;
    }

    public void setLastname(String lastname) {
        this.lastname = lastname;
    }

    public Integer getAge() {
        return age;
    }

    public void setAge(Integer age) {
        this.age = age;
    }

    public Address getAddress() {
        return address;
    }

    public void setAddress(Address address) {
        this.address = address;
    }

    public Boolean getActive() {
        return active;
    }

    public void setActive(Boolean active) {
        this.active = active;
    }

    @XmlElementWrapper(name = "skills")
    @XmlElement(name = "skill")
    public List<String> getSkills() {
        return skills;
    }

    public void setSkills(List<String> skills) {
        this.skills = skills;
    }

    public String getType() {
        return type;
    }

    public void setType(String type) {
        this.type = type;
    }

    @Collection(prefix = "extra")
    public List<String> getExtraCollections() {
        return extraCollections;
    }

    public void setExtraCollections(List<String> extraCollections) {
        this.extraCollections = extraCollections;
    }

    /* (non-Javadoc)
     * @see java.lang.Object#toString()
     */
    @Override
    public String toString() {
        return String.format("%s %s", firstname, lastname);
    }

}<|MERGE_RESOLUTION|>--- conflicted
+++ resolved
@@ -60,15 +60,8 @@
         address.setCountry(country);
     }
 
-<<<<<<< HEAD
-    /**
-     * @return the id
-     */
-    @XmlElement
+    @XmlElement()
     @Nullable
-=======
-    @XmlElement()
->>>>>>> 16568ad9
     public String getId() {
         return id;
     }
