/*
 * Copyright 2017 the original author or authors.
 *
 * Licensed under the Apache License, Version 2.0 (the "License");
 * you may not use this file except in compliance with the License.
 * You may obtain a copy of the License at
 *
 *      http://www.apache.org/licenses/LICENSE-2.0
 *
 * Unless required by applicable law or agreed to in writing, software
 * distributed under the License is distributed on an "AS IS" BASIS,
 * WITHOUT WARRANTIES OR CONDITIONS OF ANY KIND, either express or implied.
 * See the License for the specific language governing permissions and
 * limitations under the License.
 */
package com._4dconcept.springframework.data.marklogic.core;

<<<<<<< HEAD
import com._4dconcept.springframework.data.marklogic.core.convert.MappingMarklogicConverter;
=======
import com._4dconcept.springframework.data.marklogic.MarklogicCollectionUtils;
>>>>>>> 16568ad9
import com._4dconcept.springframework.data.marklogic.core.convert.MarklogicContentHolder;
import com._4dconcept.springframework.data.marklogic.core.convert.MarklogicConverter;
import com._4dconcept.springframework.data.marklogic.core.mapping.BasicMarklogicPersistentEntity;
import com._4dconcept.springframework.data.marklogic.core.mapping.MarklogicMappingContext;
import com._4dconcept.springframework.data.marklogic.core.mapping.MarklogicPersistentProperty;
import com._4dconcept.springframework.data.marklogic.core.query.Criteria;
import com._4dconcept.springframework.data.marklogic.core.query.Query;
import com.marklogic.xcc.Content;
import com.marklogic.xcc.ContentSource;
import com.marklogic.xcc.DocumentFormat;
import com.marklogic.xcc.Request;
import com.marklogic.xcc.RequestOptions;
import com.marklogic.xcc.ResultSequence;
import com.marklogic.xcc.Session;
import com.marklogic.xcc.impl.AdhocImpl;
import com.marklogic.xcc.impl.ResultItemImpl;
import com.marklogic.xcc.types.impl.XsStringImpl;
import org.hamcrest.CoreMatchers;
import org.junit.Before;
import org.junit.Test;
import org.junit.runner.RunWith;
import org.mockito.ArgumentCaptor;
import org.mockito.Captor;
import org.mockito.Mock;
import org.mockito.Mockito;
import org.mockito.junit.MockitoJUnitRunner;
import org.springframework.core.convert.ConversionService;
import org.springframework.core.convert.ConverterNotFoundException;
import org.springframework.data.mapping.context.MappingContext;
import org.springframework.lang.Nullable;
import org.springframework.test.util.ReflectionTestUtils;

import javax.xml.namespace.QName;
import java.io.InputStream;
import java.util.Optional;
import java.util.Scanner;
import java.util.UUID;

import static org.hamcrest.core.Is.is;
import static org.junit.Assert.assertThat;
import static org.junit.Assert.assertTrue;
import static org.mockito.Mockito.*;

/**
 * @author Stéphane Toussaint
 */
@RunWith(MockitoJUnitRunner.class)
public class MarklogicTemplateTest {

    @Mock
    private ContentSource contentSource;

    @Mock
    private Session session;

    @Mock
    private MarklogicConverter marklogicConverter;

    @Mock
    private ConversionService conversionService;

    @Mock
    private ResultSequence resultSequence;

    @Mock
    private MarklogicCollectionUtils marklogicCollectionUtils;

    @Captor
    private
    ArgumentCaptor<Content> contentArgumentCaptor;

    @Captor
    private
    ArgumentCaptor<String> queryArgumentCaptor;

    @Before
    @SuppressWarnings("unchecked")
    public void setup() throws Exception {
        when(contentSource.newSession()).thenReturn(session);
        MappingContext<BasicMarklogicPersistentEntity<?>, MarklogicPersistentProperty> marklogicMappingContext = new MarklogicMappingContext();
        when(marklogicConverter.getMappingContext()).thenReturn((MappingContext)marklogicMappingContext);
        when(marklogicConverter.getConversionService()).thenReturn(conversionService);

        when(marklogicCollectionUtils.getCollectionAnnotation(any())).thenReturn(Optional.empty());

        when(session.submitRequest(any(Request.class))).thenReturn(resultSequence);
    }

<<<<<<< HEAD
=======
    @Test(expected = IllegalArgumentException.class)
    public void rejectsNullContentSource() {
        new MarklogicTemplate(null);
    }

>>>>>>> 16568ad9
    @Test
    public void defaultsConverterToMappingMarklogicConverter() {
        MarklogicTemplate template = new MarklogicTemplate(contentSource);
        assertTrue(ReflectionTestUtils.getField(template, "marklogicConverter") instanceof MappingMarklogicConverter);
    }

    @Test
    public void insertionOfSimpleEntityWithoutSpecificOptions() throws Exception {
        final String SAMPLE_CONTENT = "<simpleEntity><id>1</id><name>entity</name></simpleEntity>";

        when(conversionService.convert(any(UUID.class), eq(String.class))).thenReturn("generatedId");

        doAnswer(invocationOnMock -> {
            MarklogicContentHolder holder = invocationOnMock.getArgument(1);
            holder.setContent(SAMPLE_CONTENT);
            return null;
        }).when(marklogicConverter).write(Mockito.any(SimpleEntity.class), Mockito.any(MarklogicContentHolder.class));

        MarklogicTemplate template = new MarklogicTemplate(contentSource, marklogicConverter);
        template.setMarklogicCollectionUtils(marklogicCollectionUtils);
        template.insert(new SimpleEntity(null, "entity"));
        verify(session).insertContent(contentArgumentCaptor.capture());

        assertThat(contentArgumentCaptor.getValue().getUri(), CoreMatchers.equalTo("/content/simpleentity/generatedId.xml"));
        assertThat(contentArgumentCaptor.getValue().getCreateOptions().getFormat(), CoreMatchers.equalTo(DocumentFormat.XML));
        assertThat(toString(contentArgumentCaptor.getValue().openDataStream()), CoreMatchers.equalTo(SAMPLE_CONTENT));
    }

    @Test
    public void insertionOfSimpleEntityWithExplicitUri() throws Exception {
        final String SAMPLE_CONTENT = "<simpleEntity><id>1</id><name>entity</name></simpleEntity>";

        doAnswer(invocationOnMock -> {
            MarklogicContentHolder holder = invocationOnMock.getArgument(1);
            holder.setContent(SAMPLE_CONTENT);
            return null;
        }).when(marklogicConverter).write(Mockito.any(SimpleEntity.class), Mockito.any(MarklogicContentHolder.class));

        MarklogicTemplate template = new MarklogicTemplate(contentSource, marklogicConverter);
<<<<<<< HEAD
        template.insert(new SimpleEntity(null, "entity"), buildCreateOperationOptions());
=======
        template.setMarklogicCollectionUtils(marklogicCollectionUtils);
        template.insert(new SimpleEntity(null, "entity"), buildCreateOperationOptions("/test/entity/1.xml"));
>>>>>>> 16568ad9
        verify(session).insertContent(contentArgumentCaptor.capture());

        assertThat(contentArgumentCaptor.getValue().getUri(), CoreMatchers.equalTo("/test/entity/1.xml"));
        assertThat(contentArgumentCaptor.getValue().getCreateOptions().getFormat(), CoreMatchers.equalTo(DocumentFormat.XML));
        assertThat(toString(contentArgumentCaptor.getValue().openDataStream()), CoreMatchers.equalTo(SAMPLE_CONTENT));
    }

    @Test
    public void saveWithoutIdFallbackToInsert() throws Exception {
        final String SAMPLE_CONTENT = "<simpleEntity><id>1</id><name>entity</name></simpleEntity>";

        when(conversionService.convert(any(UUID.class), eq(String.class))).thenReturn("generatedId");

        doAnswer(invocationOnMock -> {
            MarklogicContentHolder holder = invocationOnMock.getArgument(1);
            holder.setContent(SAMPLE_CONTENT);
            return null;
        }).when(marklogicConverter).write(Mockito.any(SimpleEntity.class), Mockito.any(MarklogicContentHolder.class));

        MarklogicTemplate template = new MarklogicTemplate(contentSource, marklogicConverter);
        template.setMarklogicCollectionUtils(marklogicCollectionUtils);
        template.save(new SimpleEntity(null, "entity"));
        verify(session).insertContent(contentArgumentCaptor.capture());

        assertThat(contentArgumentCaptor.getValue().getUri(), CoreMatchers.equalTo("/content/simpleentity/generatedId.xml"));
        assertThat(contentArgumentCaptor.getValue().getCreateOptions().getFormat(), CoreMatchers.equalTo(DocumentFormat.XML));
        assertThat(toString(contentArgumentCaptor.getValue().openDataStream()), CoreMatchers.equalTo(SAMPLE_CONTENT));
    }

    @Test
    public void saveWithSpecificIdFallbackToInsert() throws Exception {
        final String SAMPLE_CONTENT = "<simpleEntity><id>1</id><name>entity</name></simpleEntity>";

        when(session.newAdhocQuery(eq("cts:uris((), (), cts:and-query((cts:element-value-query(fn:QName(\"\", \"id\"), \"1\"))))"))).thenReturn(new AdhocImpl(session, null, new RequestOptions()));

        doAnswer(invocationOnMock -> {
            MarklogicContentHolder holder = invocationOnMock.getArgument(1);
            holder.setContent(SAMPLE_CONTENT);
            return null;
        }).when(marklogicConverter).write(Mockito.any(SimpleEntity.class), Mockito.any(MarklogicContentHolder.class));

        MarklogicTemplate template = new MarklogicTemplate(contentSource, marklogicConverter);
        template.setMarklogicCollectionUtils(marklogicCollectionUtils);
        template.save(new SimpleEntity("1", "entity"));
        verify(session).insertContent(contentArgumentCaptor.capture());

        assertThat(contentArgumentCaptor.getValue().getUri(), CoreMatchers.equalTo("/content/simpleentity/1.xml"));
        assertThat(contentArgumentCaptor.getValue().getCreateOptions().getFormat(), CoreMatchers.equalTo(DocumentFormat.XML));
        assertThat(toString(contentArgumentCaptor.getValue().openDataStream()), CoreMatchers.equalTo(SAMPLE_CONTENT));
    }

    @Test
    public void removeEntity() {
        final String contentUri = "/test/entity/1.xml";

        AdhocImpl request = new AdhocImpl(session, null, new RequestOptions());
        when(session.newAdhocQuery(any(String.class))).thenReturn(request);
        when(resultSequence.hasNext()).thenReturn(true, false, true, false);
        when(resultSequence.next()).thenReturn(new ResultItemImpl(null, 0, null, null), new ResultItemImpl(new XsStringImpl(contentUri), 0, null, null));
        when(marklogicConverter.read(eq(SimpleEntity.class), any(MarklogicContentHolder.class))).thenReturn(new SimpleEntity("1", "entity"));
        when(marklogicConverter.read(eq(String.class), any(MarklogicContentHolder.class))).thenReturn(contentUri);

        MarklogicTemplate template = new MarklogicTemplate(contentSource, marklogicConverter);
        template.remove("1", SimpleEntity.class);

    }

    @Test(expected = ConverterNotFoundException.class)
    public void rejectsInsertionOfNonAnnotatedEntity() {
        MarklogicTemplate template = new MarklogicTemplate(contentSource);
<<<<<<< HEAD
        template.insert(new NonAnnotatedEntity("1", "entity"), buildCreateOperationOptions());
=======
        template.setMarklogicCollectionUtils(marklogicCollectionUtils);
        template.insert(new NonAnnotatedEntity("1", "entity"), buildCreateOperationOptions("/test/entity/1.xml"));
>>>>>>> 16568ad9
    }

    @Test
    public void findByQuery() {
        when(session.newAdhocQuery(anyString())).thenReturn(new AdhocImpl(null, null, new RequestOptions()));

        MarklogicTemplate template = new MarklogicTemplate(contentSource);
        Query query = new Query();
        query.setCriteria(new Criteria(new QName("", "name"), "test"));

        template.find(query, SimpleEntity.class);

        verify(session).newAdhocQuery(queryArgumentCaptor.capture());
        assertThat(queryArgumentCaptor.getValue(), is("cts:search(fn:collection(), cts:element-value-query(fn:QName('', 'name'), 'test'), ())"));
    }

    static class SimpleEntity {

        @Nullable String id;
        String name;

        SimpleEntity() {}

        SimpleEntity(@Nullable String id, String name) {
            this.id = id;
            this.name = name;
        }

        /**
         * @return the id
         */
        public String getId() {
            return id;
        }

        /**
         * @param id the id to set
         */
        public void setId(String id) {
            this.id = id;
        }
    }

    static class NonAnnotatedEntity {
        String id;
        String name;

        NonAnnotatedEntity(String id, String name) {
            this.id = id;
            this.name = name;
        }
    }

    public static String toString(InputStream input) {
        return new Scanner(input).useDelimiter("\\Z").next();
    }

    private MarklogicCreateOperationOptions buildCreateOperationOptions() {
        return new MarklogicCreateOperationOptions() {
            @Override
            public String uri() {
                return "/test/entity/1.xml";
            }

            @Override
            public String[] extraCollections() {
                return null;
            }

            @Override
            public String defaultCollection() {
                return null;
            }
        };
    }

}<|MERGE_RESOLUTION|>--- conflicted
+++ resolved
@@ -15,11 +15,8 @@
  */
 package com._4dconcept.springframework.data.marklogic.core;
 
-<<<<<<< HEAD
+import com._4dconcept.springframework.data.marklogic.MarklogicCollectionUtils;
 import com._4dconcept.springframework.data.marklogic.core.convert.MappingMarklogicConverter;
-=======
-import com._4dconcept.springframework.data.marklogic.MarklogicCollectionUtils;
->>>>>>> 16568ad9
 import com._4dconcept.springframework.data.marklogic.core.convert.MarklogicContentHolder;
 import com._4dconcept.springframework.data.marklogic.core.convert.MarklogicConverter;
 import com._4dconcept.springframework.data.marklogic.core.mapping.BasicMarklogicPersistentEntity;
@@ -108,14 +105,11 @@
         when(session.submitRequest(any(Request.class))).thenReturn(resultSequence);
     }
 
-<<<<<<< HEAD
-=======
     @Test(expected = IllegalArgumentException.class)
     public void rejectsNullContentSource() {
         new MarklogicTemplate(null);
     }
 
->>>>>>> 16568ad9
     @Test
     public void defaultsConverterToMappingMarklogicConverter() {
         MarklogicTemplate template = new MarklogicTemplate(contentSource);
@@ -155,12 +149,8 @@
         }).when(marklogicConverter).write(Mockito.any(SimpleEntity.class), Mockito.any(MarklogicContentHolder.class));
 
         MarklogicTemplate template = new MarklogicTemplate(contentSource, marklogicConverter);
-<<<<<<< HEAD
-        template.insert(new SimpleEntity(null, "entity"), buildCreateOperationOptions());
-=======
         template.setMarklogicCollectionUtils(marklogicCollectionUtils);
         template.insert(new SimpleEntity(null, "entity"), buildCreateOperationOptions("/test/entity/1.xml"));
->>>>>>> 16568ad9
         verify(session).insertContent(contentArgumentCaptor.capture());
 
         assertThat(contentArgumentCaptor.getValue().getUri(), CoreMatchers.equalTo("/test/entity/1.xml"));
@@ -231,12 +221,8 @@
     @Test(expected = ConverterNotFoundException.class)
     public void rejectsInsertionOfNonAnnotatedEntity() {
         MarklogicTemplate template = new MarklogicTemplate(contentSource);
-<<<<<<< HEAD
-        template.insert(new NonAnnotatedEntity("1", "entity"), buildCreateOperationOptions());
-=======
         template.setMarklogicCollectionUtils(marklogicCollectionUtils);
         template.insert(new NonAnnotatedEntity("1", "entity"), buildCreateOperationOptions("/test/entity/1.xml"));
->>>>>>> 16568ad9
     }
 
     @Test
