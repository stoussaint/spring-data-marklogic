--- conflicted
+++ resolved
@@ -25,7 +25,6 @@
 import java.util.Arrays;
 
 import static org.hamcrest.core.Is.is;
-import static org.junit.Assert.assertEquals;
 import static org.junit.Assert.assertThat;
 
 /**
@@ -136,7 +135,6 @@
         String ctsQuery = new CTSQuerySerializer(query).asCtsQuery();
         assertThat(ctsQuery, Matchers.containsString("'Tom &amp; Jerry'"));
     }
-<<<<<<< HEAD
 
     @Test
     public void parsePopulatedQueryAsProperties() {
@@ -168,6 +166,4 @@
 
         assertThat(ctsQuery, is("cts:uris((), (), cts:and-query((cts:collection-query('test'), cts:not-query(cts:element-value-query(fn:QName('', 'town'), 'Paris')))))"));
     }
-=======
->>>>>>> 87941832
 }